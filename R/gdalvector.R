#' @name GDALVector-class
#'
#' @aliases
#' Rcpp_GDALVector Rcpp_GDALVector-class GDALVector
#'
#' @title Class encapsulating a vector layer in a GDAL dataset
#'
#' @description
#' `GDALVector` provides an interface for accessing a vector layer in a GDAL
#' dataset and calling methods on the underlying `OGRLayer` object.
#' An object of class `GDALVector` persists an open connection to the dataset,
#' and exposes methods for retrieving layer information, setting attribute and
#' spatial filters, and reading/writing feature data.
#' See \url{https://gdal.org/en/stable/api/index.html} for details of the GDAL
#' Vector API.
#'
#' **Class `GDALVector` is currently under development**. An initial
#' implementation supporting read access was added in gdalraster 1.11.1.9100.
#' A working document with draft specifications is available at:\cr
#' \url{https://usdaforestservice.github.io/gdalraster/articles/gdalvector-draft.html}\cr
#' and discussion thread/status updates at:\cr
#' \url{https://github.com/USDAForestService/gdalraster/issues/241}.
#'
#' @param dsn Character string containing the data source name (DSN), usually a
#' filename or database connection string.
#' @param layer Character string containing the name of a layer within the
#' data source. May also be given as an SQL SELECT statement to be executed
#' against the data source, defining a layer as the result set.
#' @param read_only Logical scalar. `TRUE` to open the layer read-only (the
#' default), or `FALSE` to open with write access.
#' @param open_options Optional character vector of `NAME=VALUE` pairs
#' specifying dataset open options.
#' @param spatial_filter Optional character string containing a geometry in
#' Well Known Text (WKT) format which represents a spatial filter.
#' @param dialect Optional character string to control the statement dialect
#' when SQL is used to define the layer. By default, the OGR SQL engine will
#' be used, except for RDBMS drivers that will use their dedicated SQL engine,
#' unless `"OGRSQL"` is explicitly passed as the dialect. The `"SQLITE"`
#' dialect can also be used.
#' @returns An object of class `GDALVector` which contains pointers to the
#' opened layer and the dataset that owns it, and methods that operate on
#' the layer as described in Details. `GDALVector` is a C++ class exposed
#' directly to R (via `RCPP_EXPOSED_CLASS`). Fields and methods of the class
#' are accessed using the `$` operator. Note that all arguments to exposed
#' class methods are required (but do not have to be named). The read/write
#' fields are per-object settings which can be changed as needed during the
#' lifetime of the object.
#'
#' @section Usage (see Details):
#' \preformatted{
#' ## Constructors
#' # for single-layer file formats such as shapefile
#' lyr <- new(GDALVector, dsn)
#' # specifying the layer name, or SQL statement defining the layer
#' lyr <- new(GDALVector, dsn, layer)
#' # for update access
#' lyr <- new(GDALVector, dsn, layer, read_only = FALSE)
#' # using dataset open options
#' lyr <- new(GDALVector, dsn, layer, read_only, open_options)
#' # setting a spatial filter and/or specifying the SQL dialect
#' lyr <- new(GDALVector, dsn, layer, read_only, open_options, spatial_filter, dialect)
#'
#' ## Read/write fields (per-object settings)
#' lyr$defaultGeomColName
#' lyr$returnGeomAs
#' lyr$promoteToMulti
#' lyr$convertToLinear
#' lyr$wkbByteOrder
<<<<<<< HEAD
#' lyr$arrowStreamOptions
#' lyr$quiet
=======
#' lyr$transactionsForce
>>>>>>> 3d006399
#'
#' ## Methods
#' lyr$open(read_only)
#' lyr$isOpen()
#' lyr$getDsn()
#' lyr$getFileList()
#' lyr$info()
#' lyr$getDriverShortName()
#' lyr$getDriverLongName()
#'
#' lyr$getName()
#' lyr$getFieldNames()
#' lyr$testCapability()
#' lyr$getFIDColumn()
#' lyr$getGeomType()
#' lyr$getGeometryColumn()
#' lyr$getSpatialRef()
#' lyr$bbox()
#' lyr$getLayerDefn()
#' lyr$getFieldDomain(domain_name)
#'
#' lyr$setAttributeFilter(query)
#' lyr$getAttributeFilter()
#' lyr$setIgnoredFields(fields)
#' lyr$setSelectedFields(fields)
#'
#' lyr$setSpatialFilter(wkt)
#' lyr$setSpatialFilterRect(bbox)
#' lyr$getSpatialFilter()
#' lyr$clearSpatialFilter()
#'
#' lyr$getFeatureCount()
#' lyr$getNextFeature()
#' lyr$setNextByIndex(i)
#' lyr$getFeature(fid)
#' lyr$resetReading()
#' lyr$fetch(n)
#'
#' lyr$getArrowStream()
#' lyr$releaseArrowStream()
#'
#' lyr$setFeature(feature)
#' lyr$createFeature(feature)
#' lyr$batchCreateFeature(feature_set)
#' lyr$upsertFeature(feature)
#' lyr$getLastWriteFID()
#' lyr$deleteFeature(fid)
#' lyr$syncToDisk()
#'
#' lyr$startTransaction()
#' lyr$commitTransaction()
#' lyr$rollbackTransaction()
#'
#' lyr$getMetadata()
#' lyr$setMetadata(metadata)
#' lyr$getMetadataItem(mdi_name)
#'
#' lyr$close()
#' }
#' @section Details:
#' ## Constructors
#'
#' \code{new(GDALVector, dsn)}\cr
#' The first layer by index is assumed if the `layer` argument is omitted, so
#' this form of the constructor might be used for single-layer formats like
#' shapefile.
#'
#' \code{new(GDALVector, dsn, layer)}\cr
#' Constructor specifying the name of a layer to open. The `layer` argument
#' may also be given as an SQL SELECT statement to define a layer as the result
#' set.
#'
#' \code{new(GDALVector, dsn, layer, read_only)}\cr
#' Constructor specifying read/write access (`read_only = {TRUE|FALSE})`.
#' The `layer` argument is required in this form of the constructor, but may be
#' given as empty string (`""`), in which case the first layer by index will be
#' assumed.
#'
#' \code{new(GDALVector, dsn, layer, read_only, open_options)}\cr
#' Constructor specifying dataset open options as a character vector of
#' `NAME=VALUE` pairs.
#'
#' \code{new(GDALVector, dsn, layer, read_only, open_options, spatial_filter, dialect))}\cr
#' Constructor to specify a spatial filter and/or SQL dialect. All arguments
#' are required in this form of the constructor, but `open_options` may be
#' `NULL`, and `spatial_filter` or `dialect` may be an empty string (`""`).
#'
#' ## Read/write fields
#'
#' \code{$defaultGeomColName}\cr
#' Character string specifying a name to use for returned columns when the
#' geometry column name in the source layer is empty, like with shapefiles etc.
#' Defaults to `"geometry"`.
#'
#' \code{$returnGeomAs}\cr
#' Character string specifying the return format of feature geometries.
#' Must be one of `WKB` (the default), `WKB_ISO`, `WKT`, `WKT_ISO`, `BBOX`, or
#' `NONE`.
#' Using `WKB`/`WKT` exports as 99-402 extended dimension (Z) types for Point,
#' LineString, Polygon, MultiPoint, MultiLineString, MultiPolygon and
#' GeometryCollection. For other geometry types, it is equivalent to using
#' `WKB_ISO`/`WKT_ISO` (see \url{https://libgeos.org/specifications/wkb/}).
#' Using `BBOX` exports as a list of numeric vectors, each of length 4 with
#' values `xmin, ymin, xmax, ymax`. If an empty geometry is encountered these
#' values will be `NA_real_` in the corresponding location.
#' Using `NONE` will result in no geometry value being present in the feature
#' returned.
#'
#' \code{$promoteToMulti}\cr
#' A logical value specifying whether to automatically promote geometries from
#' Polygon to MultiPolygon, Point to MultiPoint, or LineString to
#' MultiLineString during read operations (i.e., with methods `$getFeature()`,
#' `$getNextFeature()`, `$fetch()`). Defaults to `FALSE`. Setting to `TRUE` may
#' be useful when reading from layers such as shapefiles that mix, e.g.,
#' Polygons and MultiPolygons.
#'
#' \code{$convertToLinear}\cr
#' A logical value specifying whether to convert non-linear geometry types into
#' linear geometry types by approximating them (i.e., during read operations
#' with methods `$getFeature()`, `$getNextFeature()`, `$fetch()`). Defaults to
#' `FALSE`. If set to `TRUE`, handled conversions are:
#' * wkbCurvePolygon -> wkbPolygon
#' * wkbCircularString -> wkbLineString
#' * wkbCompoundCurve -> wkbLineString
#' * wkbMultiSurface -> wkbMultiPolygon
#' * wkbMultiCurve -> wkbMultiLineString
#'
#' \code{$wkbByteOrder}\cr
#' Character string specifying the byte order for WKB geometries.
#' Must be either `LSB` (Least Significant Byte first, the default) or
#' `MSB` (Most Significant Byte first).
#'
<<<<<<< HEAD
#' \code{$arrowStreamOptions}\cr
#' Character vector of `"NAME=VALUE"` pairs giving options used by the
#' `$getArrowStream()` method (see below). The available options may be
#' driver and GDAL version specific. Options available as of GDAL 3.8 are
#' listed below. For more information about options for Arrow stream, see
#' the GDAL API documentation for
#' [OGR_L_GetArrowStream()](https://gdal.org/en/stable/api/vector_c_api.html#_CPPv420OGR_L_GetArrowStream9OGRLayerHP16ArrowArrayStreamPPc).
#' * INCLUDE_FID=YES/NO. Defaults to YES.
#' * TIMEZONE=unknown/UTC/(+|:)HH:MM or any other value supported by
#' Arrow (GDAL >= 3.8).
#' * GEOMETRY_METADATA_ENCODING=OGC/GEOARROW (GDAL >= 3.8). The GDAL default is
#' OGC if not specified.
#' * GEOMETRY_ENCODING=WKB (Arrow/Parquet drivers). To force a fallback to the
#' generic implementation when the native geometry encoding is not WKB.
#' Otherwise the geometry will be returned with its native Arrow encoding
#' (possibly using GeoArrow encoding).
#'
#' \code{$quiet}\cr
#' A logical value, `FALSE` by default. Set to `TRUE` to suppress various
#' messages and warnings.
=======
#' \code{$transactionsForce}\cr
#' A logical value, `FALSE` by default. Affects the behavior of attempted
#' transactions on the layer (see the `$startTransaction()` method below).
#' By default, only "efficient" transactions will be attempted. Some drivers
#' may offer an emulation of transactions, but sometimes with significant
#' overhead, in which case the user must explicitly allow for such an
#' emulation by first setting `$transactionsForce <- TRUE`.
>>>>>>> 3d006399
#'
#' ## Methods
#'
#' \code{$open(read_only)}\cr
#' (Re-)opens the vector layer on the existing DSN. Use this method to
#' open a layer that has been closed using \code{$close()}. May be used to
#' re-open a layer with a different read/write access (`read_only` set to
#' `TRUE` or `FALSE`). The method will first close an open dataset, so it is
#' not required to call \code{$close()} explicitly in this case.
#' No return value, called for side effects.
#'
#' \code{$isOpen()}\cr
#' Returns a `logical` value indicating whether the vector dataset is open.
#'
#' \code{$getDsn()}\cr
#' Returns a character string containing the `dsn` associated with this
#' `GDALVector` object (`dsn` originally used to open the layer).
#'
#' \code{$getFileList()}\cr
#' Returns a character vector of files believed to be part of the data source.
#' If it returns an empty string (`""`) it means there is believed to be no
#' local file system files associated with the dataset (e.g., a virtual file
#' system). The returned filenames will normally be relative or absolute
#' paths depending on the path used to originally open the dataset.
#'
#' \code{$info()}\cr
#' Prints information about the vector layer to the console (no
#' return value, called for that side effect only).
#' For non-SQL DSN/layer, calls [ogrinfo()] passing the command options
#' `cl_arg = c("-so", "-nomd")`, and for layers open with a SQL statement,
#' calls [ogrinfo()] passing the command options
#' `cl_arg = c("-so", "-nomd", "-sql", <statement>)`.
#'
#' \code{$getDriverShortName()}\cr
#' Returns the short name of the vector format driver.
#'
#' \code{$getDriverLongName()}\cr
#' Returns the long name of the vector format driver.
#'
#' \code{$getName()}\cr
#' Returns the layer name.
#'
#' \code{$getFieldNames()}\cr
#' Returns a character vector of the layer's field names.
#'
#' \code{$testCapability()}\cr
#' Tests whether the layer supports named capabilities based on the current
#' read/write access. Returns a list of capabilities with values `TRUE` or
#' `FALSE`. The returned list contains the following named elements:
#' `RandomRead`, `SequentialWrite`, `RandomWrite`, `UpsertFeature`,
#' `FastSpatialFilter`, `FastFeatureCount`, `FastGetExtent`,
#' `FastSetNextByIndex`, `FastGetArrowStream`, `FastWriteArrowBatch`,
#' `CreateField`, `CreateGeomField`, `DeleteField`, `ReorderFields`,
#' `AlterFieldDefn`, `AlterGeomFieldDefn`, `DeleteFeature`, `StringsAsUTF8`,
#' `Transactions`, `CurveGeometries`.
#' Note that some layer capabilities are GDAL version dependent and may not
#' be listed if not supported by the GDAL version currently in use.
#' (See the GDAL documentation for
#' [`OGR_L_TestCapability()`](https://gdal.org/en/stable/api/vector_c_api.html#_CPPv420OGR_L_TestCapability9OGRLayerHPKc).)
#'
#' \code{$getFIDColumn()}\cr
#' Returns the name of the underlying database column being used as the FID
#' column, or empty string (`""`) if not supported.
#'
#' \code{$getGeomType()}\cr
#' Returns the well known name of the layer geometry type as character string.
#' For layers with multiple geometry fields, this method only returns the
#' geometry type of the first geometry column. For other columns, use
#' `$getLayerDefn()`. For layers without any geometry field, this method
#' returns `"NONE"`.
#'
#' \code{$getGeometryColumn()}\cr
#' Returns he name of the underlying database column being used as the geometry
#' column, or an empty string (`""`) if not supported.
#' For layers with multiple geometry fields, this method only returns the
#' name of the first geometry column. For other columns, use `$getLayerDefn()`.
#'
#' \code{$getSpatialRef()}\cr
#' Returns a WKT string containing the spatial reference system for this layer,
#' or empty string (`""`) if no spatial reference exists.
#'
#' \code{$bbox()}\cr
#' Returns a numeric vector of length four containing the bounding box
#' for this layer (xmin, ymin, xmax, ymax). Note that `bForce = true` is set in
#' the underlying API call to `OGR_L_GetExtent()`, so the entire layer may be
#' scanned to compute a minimum bounding rectangle (see `FastGetExtent` in the
#' list returned by `$testCapability()`). Depending on the format driver, a
#' spatial filter may or may not be taken into account, so it is safer to call
#' `$bbox()` without setting a spatial filter.
#'
#' \code{$getLayerDefn()}\cr
#' Returns a list containing the OGR feature class definition for this layer
#' (a.k.a. layer definition). The list contains zero or more attribute field
#' definitions, along with one or more geometry field definitions.
#' See [ogr_define] for details of the field and feature class definitions.
#'
#' \code{$getFieldDomain(domain_name)}\cr
#' Returns a list containing specifications of the OGR field domain with the
#' passed `domain_name`, or `NULL` if `domain_name` is not found.
#' Some formats support the use of field domains that describe the valid values
#' that can be stored in a given attribute field, e.g., coded values that are
#' present in a specified enumeration, values constrained to a specified
#' range, or values that must match a specified pattern.
#' See
#' \url{https://gdal.org/en/stable/user/vector_data_model.html#field-domains}.
#' Requires GDAL >= 3.3.
#'
#' \code{$setAttributeFilter(query)}\cr
#' Sets an attribute query string to be used when fetching features via the
#' `$getNextFeature()` or `$fetch()` methods.
#' Only features for which `query` evaluates as true will be returned.
#' The query string should be in the format of an SQL WHERE clause, described
#' in the ["WHERE"](https://gdal.org/en/stable/user/ogr_sql_dialect.html#where)
#' section of the OGR SQL dialect documentation (e.g.,
#' `"population > 1000000 and population < 5000000"`, where `population` is an
#' attribute in the layer).
#' In some cases (RDBMS backed drivers, SQLite, GeoPackage) the native
#' capabilities of the database may be used to to interpret the WHERE clause,
#' in which case the capabilities will be broader than those of OGR SQL.
#' Note that installing a query string will generally result in resetting the
#' current reading position (as with `$resetReading()` described below).
#' The `query` parameter may be set to empty string (`""`) to clear the current
#' attribute filter.
#'
#' \code{$getAttributeFilter()}\cr
#' Returns the attribute query string currently in use, or empty string (`""`)
#' if an attribute filter is not set.
#'
#' \code{$setIgnoredFields(fields)}\cr
#' Set which fields can be omitted when retrieving features from the layer.
#' The `fields` argument is a character vector of field names. Passing an
#' empty string (`""`) for `fields` will reset to no ignored fields.
#' If the format driver supports this functionality (testable using
#' `$testCapability()$IgnoreFields`), it will not fetch the specified fields
#' in subsequent calls to `$getFeature()` / `$getNextFeature()` / `$fetch()`,
#' and thus save some processing time and/or bandwidth. Besides field names of
#' the layer, the following special fields can be passed: `"OGR_GEOMETRY"` to
#' ignore geometry and `"OGR_STYLE"` to ignore layer style. By default, no
#' fields are ignored. Note that fields that are used in an attribute filter
#' should generally not be set as ignored fields, as most drivers (such as
#' those relying on the OGR SQL engine) will be unable to correctly evaluate
#' the attribute filter. No return value, called for side effects.
#'
#' \code{$setSelectedFields(fields)}\cr
#' Set which fields will be included when retrieving features from the layer.
#' The `fields` argument is a character vector of field names. Passing an
#' empty string (`""`) for `fields` will reset to no ignored fields.
#' See the `$setIgnoredFields()` method above for more information. The data
#' source must provide IgnoreFields capability in order to set selected
#' fields. Note that geometry fields, if desired, must be specified when setting
#' selected fields, either by including named geometry field(s) or the special
#' field `"OGR_GEOMETRY"` in the `fields` argument.
#' No return value, called for side effects.
#'
#' \code{$setSpatialFilter(wkt)}\cr
#' Sets a new spatial filter from a geometry in WKT format. This method sets
#' the geometry to be used as a spatial filter when fetching features via the
#' `$getNextFeature()` or `$fetch()` methods. Only features that geometrically
#' intersect the filter geometry will be returned. Currently this test may be
#' inaccurately implemented (depending on the vector format driver), but it is
#' guaranteed that all features whose envelope overlaps the envelope of the
#' spatial filter will be returned. This can result in more shapes being
#' returned that should strictly be the case.
#' `wkt` is a character string containing a WKT geometry in the same coordinate
#' system as the layer. An empty string (`""`) may be passed indicating that
#' the current spatial filter should be cleared, but no new one instituted.
#'
#' \code{$setSpatialFilterRect(bbox)}\cr
#' Sets a new rectangular spatial filter. This method sets a rectangle to be
#' used as a spatial filter when fetching features via the `$getNextFeature()`
#' or `$fetch()` methods. Only features that geometrically intersect the given
#' rectangle will be returned.
#' `bbox` is a numeric vector of length four containing xmin, ymin, xmax, ymax
#' in the same coordinate system as the layer as a whole (as returned by
#' `$getSpatialRef()`).
#'
#' \code{$getSpatialFilter()}\cr
#' Returns the current spatial filter geometry as a WKT string, or empty string
#' (`""`) if a spatial filter is not set.
#'
#' \code{$clearSpatialFilter()}\cr
#' Clears a spatial filter that was set with `$setSpatialFilterRect()`.
#' No return value, called for that side effect.
#'
#' \code{$getFeatureCount()}\cr
#' Returns the number of features in the layer. For dynamic databases the count
#' may not be exact. This method forces a count in the underlying API call
#' (i.e., `bForce = TRUE` in the call to `OGR_L_GetFeatureCount()`). Note that
#' some vector drivers will actually scan the entire layer once to count
#' features. The `FastFeatureCount` element in the list returned by
#' the `$testCapability()` method can be checked if this might be a concern.
#' The number of features returned takes into account the spatial and/or
#' attribute filters. Some driver implementations of this method may alter the
#' read cursor of the layer.
#'
#' \code{$getNextFeature()}\cr
#' Fetch the next available feature from this layer. Only features matching the
#' current spatial and/or attribute filter (if defined) will be returned.
#' This method implements sequential access to the features of a layer.
#' The `$resetReading()` method can be used to start at the beginning again.
#' Returns a list with the unique feature identifier (FID), the attribute and
#' geometry field names, and their values. The returned list carries the
#' `OGRFeature` class attribute with S3 methods for for `print()` and `plot()`.
#' `NULL` is returned if no more features are available.
#'
#' \code{$setNextByIndex(i)}\cr
#' Moves the read cursor to feature `i` in the current result set
#' (with 0-based indexing).
#' This method allows positioning of a layer such that a call to
#' `$getNextFeature()` or `$fetch()` will read the requested feature(s), where
#' `i` is an absolute index into the current result set. So, setting `i = 3`
#' would mean the next feature read with `$getNextFeature()` would have been
#' the fourth feature read if sequential reading took place from the beginning
#' of the layer, including accounting for spatial and attribute filters.
#' This method is not implemented efficiently by all vector format drivers. The
#' default implementation simply resets reading to the beginning and then calls
#' `GetNextFeature()` `i` times.
#' To determine if fast seeking is available on the current layer, check
#' the `FastSetNextByIndex` element in the list returned by the
#' `$testCapability()` method. No return value, called for side effect.
#'
#' \code{$getFeature(fid)}\cr
#' Returns a feature by its identifier. The value of `fid` must be a numeric
#' value, optionally carrying the `bit64::integer64` class attribute.
#' Success or failure of this operation is unaffected by any spatial or
#' attribute filters that may be in effect.
#' The `RandomRead` element in the list returned by `$testCapability()` can
#' be checked to establish if this layer supports efficient random access
#' reading; however, the call should always work if the feature exists since a
#' fallback implementation just scans all the features in the layer looking for
#' the desired feature. Returns a list with the unique feature identifier (FID),
#' the attribute and geometry field names, and their values, or `NULL` on
#' failure. Note that sequential reads (with `$getNextFeature()`) are generally
#' considered interrupted by a call to `$getFeature()`.
#'
#' \code{$resetReading()}\cr
#' Reset feature reading to start on the first feature. No return value, called
#' for that side effect.
#'
#' \code{$fetch(n)}\cr
#' Fetches the next `n` features from the layer and returns them as a data
#' frame. This allows retrieving the entire set of features, one page of
#' features at a time, or the remaining features (from the current cursor
#' position). Returns a data frame with as many rows as features were fetched,
#' and as many columns as attribute plus geometry fields in the result set,
#' even if the result is a single value or has one or zero rows.
#' The returned data frame carries the `OGRFeatureSet` class attribute with S3
#' methods for for `print()` and `plot()`.
#'
#' This method is an analog of
#' [`DBI::dbFetch()`](https://dbi.r-dbi.org/reference/dbFetch.html).
#'
#' The `n` argument is the maximum number of features to retrieve per fetch
#' given as `integer` or `numeric` but assumed to be a whole number (will
#' be truncated). Use `n = -1` or `n = Inf` to retrieve all pending features
#' (resets reading to the first feature).
#' Otherwise, `$fetch()` can be called multiple times to perform forward paging
#' from the current cursor position. Passing `n = NA` is also supported and
#' returns the remaining features.
#' Fetching zero features is possible to retrieve the structure of the feature
#' set as a data frame (columns fully typed).
#'
#' OGR field types are returned as the following R types (`NA` for OGR NULL
#' values):
#' * `OFTInteger`: `integer`
#' * `OFTInteger` subtype `OFSTBoolean`: `logical`
#' * `OFTIntegerList`: vector of `integer` (list column)
#' * `OFTInteger64`: `numeric` carrying `"integer64"` class attribute \{bit64\}
#' * `OFTInteger64` subtype `OFSTBoolean`: `logical`
#' * `OFTInteger64List`: vector of `bit64::integer64` (list column)
#' * `OFTReal`: `numeric`
#' * `OFTRealList`: vector of `numeric` (list column)
#' * `OFTString`: `character` string
#' * `OFTStringList`: vector of `character` strings (list column)
#' * `OFTDate`: class `"Date"` (`numeric`)
#' * `OFTDateTime`: class `"POSIXct"` (`numeric`, millisecond accuracy)
#' * `OFTTime`: `character` string (`"HH:MM:SS"`)
#' * `OFTBinary`: `raw` vector (list column, `NULL` entries for OGR NULL values)
#'
#' Geometries are not returned if the field `returnGeomAs` is set to `NONE`.
#' Omitting the geometries may be beneficial for performance and memory usage
#' when access only to feature attributes is needed. Geometries are returned
#' as `raw` vectors in a data frame list column when `returnGeomAs` is set to
#' `WKB` (the default) or `WKB_ISO`, or as `character` strings when
#' `returnGeomAs` is set to one of `WKT` or `WKT_ISO`.
#'
#' Note that `$getFeatureCount()` is called internally when fetching the full
#' feature set or all remaining features (but not for a page of features).
#'
#' \code{$getArrowStream()}\cr
#' Returns a nanoarrow_array_stream object exposing an Arrow C stream on the
#' layer (requires GDAL >= 3.6).
#' The writable field `$arrowStreamOptions` can be used to set options before
#' calling this method (see above). An error is raised if an array stream
#' on the layer cannot be obtained.
#' Generally, only one ArrowArrayStream can be active at a time on a given
#' layer (i.e., the last active one must be explicitly released before a next
#' one is asked). Changing attribute or spatial filters, ignored columns,
#' modifying the schema or using `$resetReading()`/`$getNextFeature()` while
#' using an ArrowArrayStream is strongly discouraged and may lead to unexpected
#' results. As a rule of thumb, no OGRLayer methods that affect the state of a
#' layer should be called on the layer while an ArrowArrayStream on it is
#' active. Methods available on the stream object are: `$get_schema()`,
#' `$get_next()` and `$release()` (see Examples).
#'
#' The stream should be released once reading is complete. Calling the release
#' method as soon as you can after consuming a stream is recommended by the
#' \pkg{nanoarrow} documentation.
#'
#' See also the `$testCapability()` method above to check whether the format
#' driver provides a specialized implementation (`FastGetArrowStream`), as
#' opposed to the (slower) default implementation. Note however that
#' specialized implementations may fallback to the default when attribute or
#' spatlal filters are in use.
#' (See the GDAL documentation for
#' [`OGR_L_GetArrowStream()`](https://gdal.org/en/stable/api/vector_c_api.html#_CPPv420OGR_L_GetArrowStream9OGRLayerHP16ArrowArrayStreamPPc).)
#'
#' \code{$releaseArrowStream()}\cr
#' Releases the Arrow C stream returned by `$getArrowStream()` and clears the
#' nanoarrow_array_stream object (if GDAL >= 3.6, otherwise does nothing).
#' This is equivalent to calling the `$release()` method on the
#' nanoarrow_array_stream object. No return value, called for side effects.
#'
#' \code{$setFeature(feature)}\cr
#' Rewrites/replaces an existing feature. This method writes a feature based on
#' the feature id within the input feature. The `feature` argument is a named
#' list of fields and their values, and must include a `$FID` element
#' referencing the existing feature to rewrite. The `RandomWrite` element in
#' the list returned by `$testCapability()` can be checked to establish if this
#' layer supports random access writing via `$setFeature()`.
#' The way omitted fields in the passed `feature` are processed is driver
#' dependent:
#' * SQL-based drivers which implement set feature through SQL UPDATE will skip
#'   unset fields, and thus the content of the existing feature will be
#'   preserved.
#' * The shapefile driver will write a NULL value in the DBF file.
#' * The GeoJSON driver will take into account unset fields to remove the
#'   corresponding JSON member.
#'
#' Returns logical `TRUE` upon successful completion, or `FALSE` if setting the
#' feature did not succeed. The FID of the last feature written to the layer
#' may be obtained with the method `$getLastWriteFID()` (see below). To set a
#' feature, but create it if it doesn't exist see the `$upsertFeature()` method.
#'
#' \code{$createFeature(feature)}\cr
#' Creates and writes a new feature within the layer. The `feature` argument is
#' a named list of fields and their values (might be one row of a data frame).
#' The passed feature is written to the layer as a new feature, rather than
#' overwriting an existing one. If the feature has a `$FID` element with other
#' than `NA` (i.e., a numeric value, optionally carrying the `bit64::integer64`
#' class attribute and assumed to be a whole number), then the format
#' driver may use that as the feature id of the new feature, but not
#' necessarily. The FID of the last feature written to the layer may be
#' obtained with the method `$getLastWriteFID()` (see below).
#' Returns logical `TRUE` upon successful completion, or `FALSE` if creating
#' the feature did not succeed. To create a feature, but set it if it already
#' exists see the `$upsertFeature()` method.
#'
#' \code{$batchCreateFeature(feature_set)}\cr
#' Batch version of `$createFeature()`. Creates and writes a batch of new
#' features within the layer from input passed as a data frame in the
#' `feature_set` argument. Column names in the data frame must match field
#' names of the layer and have compatible data types. The specifications
#' listed above under the `$fetch()` method generally apply to input data
#' types for writing, but integers may be passed as 'numeric', and
#' the 'integer64' class attribute is not strictly required on 'numeric'
#' input if it is not needed for the data being passed to an OFTInteger64
#' field.
#' Returns a logical vector of length equal to the number of input features
#' (rows of the data frame), with `TRUE` indicating success for the feature at
#' that row index, or `FALSE` if writing the feature failed.
#' It is recommended to use transactions when batch writing features to a
#' layer (see `$startTransaction()` below). This will generally give large
#' performance benefit with data sources that provide efficient transaction
#' support (e.g., RDBMS-based sources such as GeoPackage and PostGIS). In
#' addition, the return value of `$batchCreateFeature()` can be checked, and
#' the transaction optionally committed or rolled back based on results of the
#' operation across the full set of input features.
#'
#' \code{$upsertFeature(feature)}\cr
#' Rewrites/replaces an existing feature or creates a new feature within the
#' layer. This method will write a feature to the layer, based on the feature
#' id within the input feature. The `feature` argument is a named list of
#' fields and their values (might be one row of a data frame), potentially
#' including a `$FID` element referencing an existing feature to rewrite. If
#' the feature id doesn't exist a new feature will be written. Otherwise, the
#' existing feature will be rewritten.
#' The `UpsertFeature` element in the list returned by `$testCapability()` can
#' be checked to determine if this layer supports upsert writing. See
#' `$setFeature()` above for a description of how omitted fields in the passed
#' `feature` are processed.
#' Returns logical `TRUE` upon successful completion, or `FALSE` if upsert did
#' not succeed. Requires GDAL >= 3.6.
#'
#' \code{$getLastWriteFID()}\cr
#' Returns the FID of the last feature written (either newly created or updated
#' existing). `NULL` is returned if no features have been written in the layer.
#' Note that OGRNullFID (`-1`) may be returned after writing a feature in some
#' formats. This is the case if a FID has not been assigned yet, and generally
#' does not indicate an error (e.g., formats that do not store a persistent FID
#' and assign FIDs upon a sequential read operation). The returned FID is a
#' numeric value carrying the `bit64::integer64` class attribute.
#'
#' \code{$deleteFeature(fid)}\cr
#' Deletes a feature from the layer. The feature with the indicated feature ID
#' is deleted from the layer if supported by the format driver. The value of
#' `fid` must be a numeric value, optionally carrying the `bit64::integer64`
#' class attribute (should be a whole number, will be truncated).
#' The `DeleteFeature` element in the list returned by `$testCapability()` can
#' be checked to establish if this layer has delete feature capability. Returns
#' logical `TRUE` if the operation succeeds, or `FALSE` on failure.
#'
#' \code{$syncToDisk()}\cr
#' Flushes pending changes to disk. This call is intended to force the layer to
#' flush any pending writes to disk, and leave the disk file in a consistent
#' state. It would not normally have any effect on read-only datasources. Some
#' formats do not implement this method, and will still return no error. An
#' error is only returned if an error occurs while attempting to flush to disk.
#' In any event, you should always close any opened datasource with `$close()`
#' which will ensure all data is correctly flushed. Returns logical `TRUE` if
#' no error occurs (even if nothing is done) or `FALSE` on error.
#'
#' \code{$startTransaction()}\cr
#' Creates a transaction if supported by the vector data source. By default,
#' only "efficient" transactions will be attempted. See the writable field
#' `$transactionsForce` above, which must be set to `TRUE` to allow for
#' emulated transactions. These are supported by some drivers but with
#' potentially significant overhead. The function `ogr_ds_test_cap()` can be
#' used to determine whether a vector data source supports efficient or
#' emulated transactions.
#'
#' All changes done after the start of the transaction are definitely applied
#' in the data source if `$commitTransaction()` is called. They can be canceled
#' by calling `rollbackTransaction()` instead.
#' Nested transactions are not supported. Transactions are implemented at the
#' dataset level, so multiple `GDALVector` objects using the same data source
#' should not have transactions active at the same time.
#'
#' In case `$startTransaction()` fails, neither `$commitTransaction()` nor
#' `$rollbackTransaction()` should be called.
#' If an error occurs after a successful `$startTransaction()`, the whole
#' transaction may or may not be implicitly canceled, depending on the format
#' driver (e.g., the PostGIS driver will cancel it, SQLite/GPKG will not). In
#' any case, in the event of an error, an explicit call to
#' `rollbackTransaction()` should be done to keep things balanced.
#'
#' Returns logical `TRUE` if the transaction is created, or `FALSE` on failure.
#'
#' \code{$commitTransaction()}\cr
#' Commits a transaction if supported by the vector data source.
#' Returns a logical value, `TRUE` if the transaction is successfully committed.
#' Returns `FALSE` if no transaction is active, or the rollback fails, or if the
#' data source does not support transactions.
#' Depending on the format driver, this may or may not abort layer sequential
#' reading that may be active.
#'
#' \code{$rollbackTransaction()}\cr
#' Rolls back a data source to its state before the start of the current
#' transaction, if transactions are supported by the data source.
#' Returns a logical value, `TRUE` if the transaction is successfully rolled
#' back. Returns `FALSE` if no transaction is active, or the rollback fails,
#' or if the data source does not support transactions.
#'
#' \code{$getMetadata()}\cr
#' Returns a character vector of all metadata `NAME=VALUE` pairs for the
#' layer or empty string (`""`) if there are no metadata items.
#'
#' \code{$setMetadata(metadata)}\cr
#' Sets metadata on the layer if the format supports it. The \code{metadata}
#' argument is given as a character vector of `NAME=VALUE` pairs.
#' Returns logical \code{TRUE} on success or \code{FALSE} if metadata could
#' not be set.
#'
#' \code{$getMetadataItem(mdi_name)}\cr
#' Returns the value of a specific metadata item named \code{mdi_name}, or empty
#' string (`""`) if no matching item is found.
#'
#' \code{$close()}\cr
#' Closes the vector dataset (no return value, called for side effects).
#' Calling \code{$close()} results in proper cleanup, and flushing of any
#' pending writes.
#' The `GDALVector` object is still available after calling \code{$close()}.
#' The layer can be re-opened on the existing \code{dsn} with
#' \code{$open(read_only = {TRUE|FALSE})}.
#'
#' @seealso
#' [ogr_define], [ogr_manage], [ogr2ogr()], [ogrinfo()]
#'
#' GDAL vector format descriptions:\cr
#' \url{https://gdal.org/en/stable/drivers/vector/index.html}
#'
#' GDAL-supported SQL dialects:\cr
#' \url{https://gdal.org/en/stable/user/ogr_sql_sqlite_dialect.html})
#'
#' @examples
#' ## MTBS fire perimeters in Yellowstone National Park 1984-2022
#' f <- system.file("extdata/ynp_fires_1984_2022.gpkg", package = "gdalraster")
#'
#' ## copy to a temporary file that is writeable
#' dsn <- file.path(tempdir(), basename(f))
#' file.copy(f, dsn)
#'
#' lyr <- new(GDALVector, dsn, "mtbs_perims")
#'
#' lyr
#'
#' str(lyr)
#'
#' ## dataset info
#' lyr$getDriverShortName()
#' lyr$getDriverLongName()
#' lyr$getFileList()
#'
#' ## layer info
#' lyr$getName()
#' lyr$getGeomType()
#' lyr$getGeometryColumn()
#' lyr$getFIDColumn()
#' lyr$getSpatialRef()
#' lyr$bbox()
#'
#' ## layer capabilities
#' lyr$testCapability()
#'
#' ## re-open with write access
#' lyr$open(read_only = FALSE)
#' lyr$testCapability()$SequentialWrite
#' lyr$testCapability()$RandomWrite
#'
#' ## feature class definition - a list of field names and their definitions
#' defn <- lyr$getLayerDefn()
#' names(defn)
#' str(defn)
#'
#' ## default value of the read/write field 'returnGeomAs'
#' lyr$returnGeomAs
#'
#' lyr$getFeatureCount()
#'
#' ## sequential read cursor
#' feat <- lyr$getNextFeature()
#' # a list of field names and their values, with class attribute `OGRFeature`
#' feat
#'
#' ## set an attribute filter
#' lyr$setAttributeFilter("ig_year = 2020")
#' lyr$getFeatureCount()
#'
#' feat <- lyr$getNextFeature()
#' plot(feat)
#'
#' ## NULL when no more features are available
#' lyr$getNextFeature()
#'
#' ## reset reading to the start
#' lyr$resetReading()
#' lyr$getNextFeature()
#'
#' ## clear the attribute filter
#' lyr$setAttributeFilter("")
#' lyr$getFeatureCount()
#'
#' ## set a spatial filter
#' ## get the bounding box of the largest 1988 fire and use as spatial filter
#' ## first set a temporary attribute filter to do the lookup
#' lyr$setAttributeFilter("ig_year = 1988 ORDER BY burn_bnd_ac DESC")
#' feat <- lyr$getNextFeature()
#' feat
#'
#' bbox <- g_wk2wk(feat$geom) |> bbox_from_wkt()
#'
#' ## set spatial filter on the full layer
#' lyr$setAttributeFilter("")  # clears
#' lyr$setSpatialFilterRect(bbox)
#' lyr$getFeatureCount()
#'
#' ## fetch in chunks and return as data frame (class `OGRFeatureSet`)
#' feat_set <- lyr$fetch(20)
#' head(feat_set)
#' plot(feat_set)
#'
#' ## the next chunk
#' feat_set <- lyr$fetch(20)
#' nrow(feat_set)
#'
#' ## no features remaining
#' feat_set <- lyr$fetch(20)
#' nrow(feat_set)
#' str(feat_set)  # 0-row data frame with columns typed
#'
#' ## fetch all pending features
#' feat_set <- lyr$fetch(-1)  # resets reading to the first feature
#' nrow(feat_set)
#' plot(feat_set)
#'
#' lyr$clearSpatialFilter()
#' lyr$getFeatureCount()
#'
#' lyr$close()
#'
#' ## simple example for feature write methods showing use of various data types
#' ## create and write to a new layer in a GeoPackage data source
#' dsn2 <- tempfile(fileext = ".gpkg")
#'
#' ## define a feature class
#' defn <- ogr_def_layer("POINT", srs = epsg_to_wkt(4326))
#'
#' ## add field definitions
#' defn$unique_int <- ogr_def_field("OFTInteger", is_nullable = FALSE,
#'                                  is_unique = TRUE)
#' defn$bool_data <- ogr_def_field("OFTInteger", fld_subtype = "OFSTBoolean")
#' defn$large_ints <- ogr_def_field("OFTInteger64")
#' defn$doubles <- ogr_def_field("OFTReal")
#' defn$strings <- ogr_def_field("OFTString", fld_width = 50)
#' defn$dates <- ogr_def_field("OFTDate")
#' defn$dt_modified <- ogr_def_field("OFTDateTime",
#'                                   default_value = "CURRENT_TIMESTAMP")
#' defn$blobs <- ogr_def_field("OFTBinary")
#'
#' ogr_ds_create("GPKG", dsn2, "test_layer", layer_defn = defn)
#'
#' lyr <- new(GDALVector, dsn2, "test_layer", read_only = FALSE)
#' # lyr$getLayerDefn() |> str()
#'
#' ## define a feature to write
#' feat1 <- list()
#' ## $FID is omitted since it is assigned when written (could also be NA)
#' ## $dt_modified is omitted since the datasource sets a default timestamp
#' feat1$unique_int <- 1001
#' feat1$bool_data <- TRUE
#' ## passing a string to as.integer64()
#' ## this value is too large to be represented exactly as R numeric (double)
#' feat1$large_ints <- bit64::as.integer64("90071992547409910")
#' feat1$doubles <- 1.234
#' feat1$strings <- "A test string"
#' feat1$dates <- as.Date("2024-01-01")
#' feat1$blobs <- charToRaw("A binary object")
#' feat1$geom <- "POINT (1 1)"  # can be a WKT string or raw vector of WKB
#'
#' ## create as a new feature in the layer
#' lyr$createFeature(feat1)
#'
#' ## the assigned FID
#' lyr$getLastWriteFID()
#'
#' ## this fails due to the unique constraint
#' lyr$createFeature(feat1)
#'
#' feat2 <- list()
#' feat2$unique_int <- 1002
#' feat2$bool_data <- FALSE
#' feat2$large_ints <- bit64::as.integer64("90071992547409920")
#' feat2$doubles <- 2.345
#' feat2$strings <- "A test string 2"
#' feat2$dates <- as.Date("2024-01-02")
#' feat2$blobs <- charToRaw("A binary object 2")
#' feat2$geom <- "POINT (2 2)"
#'
#' lyr$createFeature(feat2)
#' lyr$getLastWriteFID()
#'
#' ## close and re-open as a read-only layer
#' lyr$open(read_only = TRUE)
#'
#' lyr$getFeatureCount()
#' feat_set <- lyr$fetch(-1)  # -1 for all features reading from start
#' str(feat_set)
#'
#' ## edit an existing feature, e.g., feat <- lyr$getFeature(2)
#' ## here we copy a row of the data frame returned by lyr$fetch() above
#' feat <- feat_set[2,]
#' str(feat)
#'
#' Sys.sleep(1)  # only to ensure a timestamp difference
#'
#' feat$bool_data <- TRUE
#' feat$strings <- paste(feat$strings, "- edited")
#' feat$dt_modified <- Sys.time()
#' feat$geom <- "POINT (2.001 2.001)"
#'
#' lyr$open(read_only = FALSE)
#'
#' ## lyr$setFeature() re-writes the feature identified by the $FID element
#' ## N.B., all fields are re-written:
#' ##   any fields omitted from the input feature, or set to NA, will be
#' ##   re-written as OGR NULL
#' lyr$setFeature(feat)
#'
#' lyr$open(read_only = TRUE)
#' lyr$getFeatureCount()
#'
#' lyr$returnGeomAs <- "WKT"
#' feat_set <- lyr$fetch(-1)
#' str(feat_set)
#'
#' lyr$close()
#'
#' ## Arrow array stream exposed as a nanoarrow_array_stream object
#' ## requires GDAL >= 3.6
#' if (as.integer(gdal_version()[2]) >= 3060000) {
#'
#'   sql <- "SELECT incid_name, geom from mtbs_perims LIMIT 5"
#'   lyr <- new(GDALVector, dsn, sql)
#'
#'   stream <- lyr$getArrowStream()
#'   print(stream)
#'
#'   stream$get_schema() |> print()
#'
#'   batch <- stream$get_next()
#'   str(batch) |> print()
#'
#'   # disable warning for the example that can be safely ignored here
#'   options(nanoarrow.warn_unregistered_extension = FALSE)
#'
#'   d <- as.data.frame(batch)
#'   head(d) |> print()
#'
#'   # the geometry column is a list column of WKB raw vectors, e.g.,
#'   g_name(d$geom) |> print()
#'
#'   g_centroid(d$geom) |> print()
#'
#'   # the last batch is NULL
#'   stream$get_next() |> print()
#'
#'   # release the stream when finished
#'   stream$release()
#'
#'   lyr$close()
#' }
#' \dontshow{unlink(dsn)}
#' \dontshow{unlink(dsn2)}
NULL

Rcpp::loadModule("mod_GDALVector", TRUE)<|MERGE_RESOLUTION|>--- conflicted
+++ resolved
@@ -66,12 +66,9 @@
 #' lyr$promoteToMulti
 #' lyr$convertToLinear
 #' lyr$wkbByteOrder
-<<<<<<< HEAD
 #' lyr$arrowStreamOptions
 #' lyr$quiet
-=======
 #' lyr$transactionsForce
->>>>>>> 3d006399
 #'
 #' ## Methods
 #' lyr$open(read_only)
@@ -204,7 +201,6 @@
 #' Must be either `LSB` (Least Significant Byte first, the default) or
 #' `MSB` (Most Significant Byte first).
 #'
-<<<<<<< HEAD
 #' \code{$arrowStreamOptions}\cr
 #' Character vector of `"NAME=VALUE"` pairs giving options used by the
 #' `$getArrowStream()` method (see below). The available options may be
@@ -225,7 +221,7 @@
 #' \code{$quiet}\cr
 #' A logical value, `FALSE` by default. Set to `TRUE` to suppress various
 #' messages and warnings.
-=======
+#'
 #' \code{$transactionsForce}\cr
 #' A logical value, `FALSE` by default. Affects the behavior of attempted
 #' transactions on the layer (see the `$startTransaction()` method below).
@@ -233,7 +229,6 @@
 #' may offer an emulation of transactions, but sometimes with significant
 #' overhead, in which case the user must explicitly allow for such an
 #' emulation by first setting `$transactionsForce <- TRUE`.
->>>>>>> 3d006399
 #'
 #' ## Methods
 #'

/* GDAL Multidimensional Raster support
   Chris Toney <jctoney at gmail.com>
   Copyright (c) 2023-2025 gdalraster authors
*/

#include <Rcpp.h>

#include <gdal.h>
#include <cpl_conv.h>
#include <gdal_utils.h>

#include <memory>
#include <string>
#include <vector>

#include "gdalraster.h"


// Return a view of an MDArray as a "classic" GDALDataset (i.e., 2D)
//
// GDALMDArrayAsClassicDataset()
//
// Public wrapper in R/gdal_mdim.R
// Implemented as a GDALRaster object factory registered in
// RCPP_MODULE(mod_GDALRaster), see src/gdalraster.cpp.
// Unique function signature based on number of parameters.
// Called in R with `ds <- new(GDALRaster, ...)` giving all 9 parameters
GDALRaster *mdim_as_classic(
    const Rcpp::CharacterVector &dsn, const std::string &array_name,
    int idx_xdim, int idx_ydim, bool read_only, const std::string &group_name,
    const std::string &view_expr,
    const Rcpp::Nullable<Rcpp::CharacterVector> &allowed_drivers,
    const Rcpp::Nullable<Rcpp::CharacterVector> &open_options) {

// requires GDAL >= 3.2 for GDALGroupOpenGroupFromFullname()
#if GDAL_VERSION_NUM < GDAL_COMPUTE_VERSION(3, 2, 0)
    Rcpp::stop("mdim_as_classic() requires GDAL >= 3.2");
#else

    std::string dsn_in = Rcpp::as<std::string>(check_gdal_filename(dsn));

    if (idx_xdim < 0)
        Rcpp::stop("'idx_xdim' must be >= 0");

    if (idx_ydim < 0)
        Rcpp::stop("'idx_ydim' must be >= 0");

    std::vector<char *> oAllowedDrivers = {};
    if (allowed_drivers.isNotNull()) {
        Rcpp::CharacterVector allowed_drivers_in(allowed_drivers);
        if (allowed_drivers_in.size() > 0) {
            for (R_xlen_t i = 0; i < allowed_drivers_in.size(); ++i) {
                oAllowedDrivers.push_back((char *) allowed_drivers_in[i]);
            }
        }
        oAllowedDrivers.push_back(nullptr);
    }

    std::vector<char *> oOpenOptions = {};
    if (open_options.isNotNull()) {
        Rcpp::CharacterVector open_options_in(open_options);
        if (open_options_in.size() > 0) {
            for (R_xlen_t i = 0; i < open_options_in.size(); ++i) {
                oOpenOptions.push_back((char *) open_options_in[i]);
            }
        }
        oOpenOptions.push_back(nullptr);
    }

    unsigned int nOpenFlags = GDAL_OF_MULTIDIM_RASTER;
    if (read_only)
        nOpenFlags |= GDAL_OF_READONLY;
    else
        nOpenFlags |= GDAL_OF_UPDATE;

    GDALDatasetH hDS = nullptr;
    hDS = GDALOpenEx(dsn_in.c_str(), nOpenFlags,
                     oAllowedDrivers.empty() ? nullptr : oAllowedDrivers.data(),
                     oOpenOptions.empty() ? nullptr : oOpenOptions.data(),
                     nullptr);

    if (!hDS)
        Rcpp::stop("failed to open multidim raster dataset");

    GDALGroupH hRootGroup = nullptr;
    hRootGroup = GDALDatasetGetRootGroup(hDS);
    GDALReleaseDataset(hDS);
    if (!hRootGroup)
        Rcpp::stop("failed to get object for the root group");

    GDALMDArrayH hVar = nullptr;
    if (group_name != "") {
        GDALGroupH hSubGroup = nullptr;
        hSubGroup = GDALGroupOpenGroupFromFullname(hRootGroup,
                                                   group_name.c_str(),
                                                   nullptr);
        if (!hSubGroup)
            Rcpp::stop("failed to get object for the sub-group");

        hVar = GDALGroupOpenMDArray(hSubGroup, array_name.c_str(), nullptr);
        GDALGroupRelease(hSubGroup);
        GDALGroupRelease(hRootGroup);
        if (!hVar)
            Rcpp::stop("failed to get object for the MDArray");
    }
    else {
        hVar = GDALGroupOpenMDArray(hRootGroup, array_name.c_str(), nullptr);
        GDALGroupRelease(hRootGroup);
        if (!hVar)
            Rcpp::stop("failed to get object for the MDArray");
    }

    GDALDatasetH hClassicDS = nullptr;
    if (view_expr != "") {
        GDALMDArrayH hVarView = nullptr;
        hVarView = GDALMDArrayGetView(hVar, view_expr.c_str());
        GDALMDArrayRelease(hVar);
        if (!hVarView)
            Rcpp::stop("failed to get object for the MDArray view expression");

        hClassicDS = GDALMDArrayAsClassicDataset(hVarView,
                                                static_cast<size_t>(idx_xdim),
                                                static_cast<size_t>(idx_ydim));

        GDALMDArrayRelease(hVarView);
    }
    else {
        hClassicDS = GDALMDArrayAsClassicDataset(hVar,
                                                static_cast<size_t>(idx_xdim),
                                                static_cast<size_t>(idx_ydim));

        GDALMDArrayRelease(hVar);
    }

    if (!hClassicDS)
        Rcpp::stop("failed to get MDArray as classic dataset");

    auto ds = std::make_unique<GDALRaster>();
    ds->setGDALDatasetH_(hClassicDS, !read_only);
    return ds.release();
#endif
}


//' Report structure and content of a multidimensional dataset
//'
//' `mdim_info()` is an interface to the \command{gdalmdiminfo} command-line
//' utility (see \url{https://gdal.org/en/stable/programs/gdalmdiminfo.html}).
//' This function lists various information about a GDAL supported
//' multidimensional raster dataset as JSON output. It follows the JSON schema
//' [gdalmdiminfo_output.schema.json](https://github.com/OSGeo/gdal/blob/release/3.11/apps/data/gdalmdiminfo_output.schema.json).
//' Requires GDAL >= 3.2.
//'
//' @param dsn Character string giving the data source name of the
//' multidimensional raster (e.g., file, VSI path).
//' @param array_name Character string giving the name of the MDarray in
//' `filename`.
//' @param pretty Logical value, `FALSE` to output a single line without any
//' indentation. Defaults to `TRUE`.
//' @param detailed Logical value, `TRUE` for verbose output. Report attribute
//' data types and array values. Defaults to `FALSE`.
//' @param limit Integer value. Number of values in each dimension that is used
//' to limit the display of array values. By default, unlimited. Only taken into
//' account if used with `detailed = TRUE`. Set to a positive integer to enable.
//' @param stats Logical value, `TRUE` to read and display array statistics.
//' Forces computation if no statistics are stored in an array. Defaults to
//' `FALSE`.
//' @param array_options Optional character vector of `"NAME=VALUE"` pairs to
//' filter reported arrays. Such option is format specific. Consult driver
//' documentation (passed to `GDALGroup::GetMDArrayNames()`).
//' @param allowed_drivers Optional character vector of driver short names that
//' must be considered. By default, all known multidimensional raster drivers
//' are considered.
//' @param open_options Optional character vector of format-specific dataset
//' openoptions as `"NAME=VALUE"` pairs.
//' @returns A JSON string containing information about the multidimensional
//' raster dataset.
//'
//' @seealso
//' [mdim_as_classic()], [mdim_translate()]
//'
//' @examplesIf gdal_version_num() >= gdal_compute_version(3, 2, 0)
//' f <- system.file("extdata/byte.nc", package="gdalraster")
//' mdim_info(f) |> writeLines()
// [[Rcpp::export()]]
std::string mdim_info(
    const Rcpp::CharacterVector &dsn,
    const std::string &array_name = "",
    bool pretty = true,
    bool detailed = false,
    int limit = -1,
    bool stats = false,
    const Rcpp::Nullable<Rcpp::CharacterVector> &array_options = R_NilValue,
    const Rcpp::Nullable<Rcpp::CharacterVector> &allowed_drivers = R_NilValue,
    const Rcpp::Nullable<Rcpp::CharacterVector> &open_options = R_NilValue) {

#if GDAL_VERSION_NUM < GDAL_COMPUTE_VERSION(3, 2, 0)
    Rcpp::stop("mdim_info() requires GDAL >= 3.2");
#else
    std::string dsn_in = Rcpp::as<std::string>(check_gdal_filename(dsn));

    std::vector<char *> oAllowedDrivers = {};
    if (allowed_drivers.isNotNull()) {
        Rcpp::CharacterVector allowed_drivers_in(allowed_drivers);
        if (allowed_drivers_in.size() > 0) {
            for (R_xlen_t i = 0; i < allowed_drivers_in.size(); ++i) {
                oAllowedDrivers.push_back((char *) allowed_drivers_in[i]);
            }
        }
        oAllowedDrivers.push_back(nullptr);
    }

    std::vector<char *> oOpenOptions = {};
    if (open_options.isNotNull()) {
        Rcpp::CharacterVector open_options_in(open_options);
        if (open_options_in.size() > 0) {
            for (R_xlen_t i = 0; i < open_options_in.size(); ++i) {
                oOpenOptions.push_back((char *) open_options_in[i]);
            }
        }
        oOpenOptions.push_back(nullptr);
    }

    unsigned int nOpenFlags = GDAL_OF_MULTIDIM_RASTER;

    GDALDatasetH hDS = nullptr;
    hDS = GDALOpenEx(dsn_in.c_str(), nOpenFlags,
                     oAllowedDrivers.empty() ? nullptr : oAllowedDrivers.data(),
                     oOpenOptions.empty() ? nullptr : oOpenOptions.data(),
                     nullptr);

    if (!hDS)
        Rcpp::stop("failed to open multidim raster dataset");

    std::vector<char *> argv = {};

    if (array_name != "") {
        argv.push_back(const_cast<char *>("-array"));
        argv.push_back(const_cast<char *>(array_name.c_str()));
    }

    if (!pretty)
        argv.push_back(const_cast<char *>("-nopretty"));

    if (detailed)
        argv.push_back(const_cast<char *>("-detailed"));

    std::string limit_str;
    if (limit > 0 && !detailed) {
        Rcpp::Rcout << "'limit' only taken into account if 'detailed = TRUE'\n";
    }
    else if (limit > 0) {
        limit_str = std::to_string(limit);
        argv.push_back(const_cast<char *>("-limit"));
        argv.push_back(const_cast<char *>(limit_str.c_str()));
    }

    if (stats)
        argv.push_back(const_cast<char *>("-stats"));

    if (array_options.isNotNull()) {
        Rcpp::CharacterVector array_options_in(array_options);
        for (R_xlen_t i = 0; i < array_options_in.size(); ++i) {
            argv.push_back(const_cast<char *>("-arrayoption"));
            argv.push_back((char *) array_options_in[i]);
        }
    }

    if (!argv.empty())
        argv.push_back(nullptr);

    GDALMultiDimInfoOptions *psOptions = nullptr;
    psOptions = GDALMultiDimInfoOptionsNew(argv.empty() ? nullptr : argv.data(),
                                           nullptr);

    if (!psOptions) {
        GDALReleaseDataset(hDS);
        Rcpp::stop("mdim_info() failed (could not create options struct)");
    }

    std::string info_out = "";
    char *pszInfo = nullptr;
    pszInfo = GDALMultiDimInfo(hDS, psOptions);
    if (pszInfo)
        info_out = pszInfo;
    CPLFree(pszInfo);

    GDALMultiDimInfoOptionsFree(psOptions);

    GDALReleaseDataset(hDS);

    return info_out;
#endif
}


//' Convert multidimensional data between different formats, and subset
//'
//' `mdim_translate()` is an interface to the \command{gdalmdimtranslate}
//' command-line utility (see
//' \url{https://gdal.org/en/stable/programs/gdalmdimtranslate.html}).
//' This function converts multidimensional data between different formats and
//' performs subsetting. Requires GDAL >= 3.2.
//'
//' @details
<<<<<<< HEAD
//' \subsection{`array_specs`}{
//' Instead of converting the whole dataset, select one or more arrays, and
//' possibly perform operations on them. One or more array specifications can
//' be given as elements of a character vector.
//'
//' An array specification may be just an array name, potentially using a fully
//' qualified syntax (`"/group/subgroup/array_name"`). Or it can be a
//' combination of options with the syntax:
//' ```
//' name={src_array_name}[,dstname={dst_array_name}][,resample=yes][,transpose=[{axis1},{axis2},...][,view={view_expr}]
//' ```
//' The following options are processed in that order:
//'
//' * `resample=yes` asks for the array to run through
//'   `GDALMDArray::GetResampled()`.
//' * `[{axis1},{axis2},...]` is the argument of `GDALMDArray::Transpose()`. For
//'   example, `transpose=[1,0]` switches the axis order of a 2D array.
//' * `{view_expr}` is the value of the `viewExpr` argument of
//'   `GDALMDArray::GetView()`. When specifying a `view_expr` that performs a
//'   slicing or subsetting on a dimension, the equivalent operation will be
//'   applied to the corresponding indexing variable.
=======
//' \subsection{`group_specs`}{
//' Instead of converting the whole dataset, select one or more groups, and
//' possibly perform operations on them. One or more group specifications can
//' be given in a character vector, to operate on different groups. If only one
//' group is specified, its content will be copied directly to the target root
//' group. If several are specified, they are copied under the target root
//' group.
//'
//' A group specification may be just a group name, potentially using a fully
//' qualified syntax (`"/group/subgroup/subsubgroup_name"`). Or it can be a
//' combination of options with the syntax:
//' ```
//' name={src_group_name}[,dstname={dst_group_name}][,recursive=no]
//' ```
//' }
//'
//' \subsection{`subset_specs`}{
//' Perform subsetting (trimming or slicing) operations along dimensions,
//' provided that the dimension is indexed by a 1D variable of numeric or string
//' data type, and whose values are monotonically sorted. One or more subset
//' specifications can be given in a character vector. A subset specification
//' string follows exactly the OGC WCS 2.0 KVP encoding for subsetting.
//'
//' Syntax is `dim_name(min_val,max_val)` or `dim_name(sliced_val)`. The first
//' syntax will subset the dimension dim_name to values in the
//' `[min_val,max_val]` range. The second syntax will slice the dimension
//' `dim_name` to value `sliced_val` (and this dimension will be removed from
//' the arrays that reference to it)
//'
//' Using a subset specification is incompatible with specifying a view option
//' in `array_specs`.
//' }
//'
//' \subsection{`scaleaxes_specs`}{
//' Applies an integral scale factor to one or several dimensions, i.e., extract
//' 1 value every N values (without resampling). A scale-axes specification
//' string follows exactly the syntax of the KVP encoding of the SCALEAXES
//' parameter of OGC WCS 2.0 Scaling Extension, but limited to integer scale
//' factors.
//'
//' Syntax is `<dim1_name>(<scale_factor>)[,<dim2_name>(<scale_factor>)]...`
//'
//' Using a scale-axes specification is incompatible with specifying a view
//' option in `array_specs`.
>>>>>>> c3903833
//' }
//'
//' @param src_dsn Character string giving the name of the source
//' multidimensional raster dataset (e.g., file, VSI path).
//' @param dst_dsn Character string giving the name of the destination
//' multidimensional raster dataset (e.g., file, VSI path).
//' @param output_format Character string giving the output format (driver short
//' name). This can be a format that supports multidimensional output (such as
//' NetCDF: Network Common Data Form, Multidimensional VRT), or a "classic" 2D
//' format, if only one single 2D array results from the other specified
//' conversion operations. When this option is not specified (i.e., empty string
//' `""`), the format is guessed when possible from the extension of `dst_dsn`.
//' @param creation_options Optional character vector of format-specific
//' creation options as `"NAME=VALUE"` pairs. A list of options supported for a
//' format can be obtained with `getCreationOptions()`, but the documentation
//' for the format is the definitive source of information on driver creation
//' options (see \url{https://gdal.org/en/stable/drivers/raster/index.html}).
//' Array-level creation options may be passed by prefixing them with `ARRAY:`.
//' @param array_specs Optional character vector of one or more array
//' specifications, instead of converting the whole dataset (see Details).
//' @param group_specs Optional character vector of one or more array
//' specifications, instead of converting the whole dataset (see Details).
//' @param subset_specs Optional character vector of one or more subset
//' specifications, that perform trimming or slicing along a dimension, provided
//' that it is indexed by a 1D variable of numeric or string data type, and
//' whose values are monotonically sorted (see Details).
//' @param scaleaxes_specs Optional character vector of one or more scale-axes
//' specifications, that apply an integral scale factor to one or several
//' dimensions, i.e., extract 1 value every N values (without resampling) (see
//' Details).
//' @param open_options Optional character vector of format-specific dataset
//' open options as `"NAME=VALUE"` pairs.
//' @param strict Logical value, `FALSE` (the default) some failures during the
//' translation are tolerated, such as not being able to write group attributes.
//' If set to `TRUE`, such failures will cause the process to fail.
//' @param quiet Logical value, set to `TRUE` to disable progress reporting.
//' Defaults to `FALSE`.
//' @returns Logical value indicating success (invisible `TRUE`, output written
//' to `dst_dsn`). An error is raised if the operation fails.
//'
//' @seealso
//' [mdim_as_classic()], [mdim_info()]
//'
//' @examplesIf gdal_version_num() >= gdal_compute_version(3, 2, 0)
//' f_src <- system.file("extdata/byte.nc", package="gdalraster")
//'
//' ## slice along the Y axis with array view
//' f_dst <- tempfile(fileext = ".nc")
//' mdim_translate(f_src, f_dst, array_specs = "name=Band1,view=[0:10,...]")
//' (ds <- mdim_as_classic(f_dst, "Band1", 1, 0))
//'
//' plot_raster(ds, interpolate = FALSE, legend = TRUE,
//'             main = "Band1[0:10,...]")
//'
//' dsclose()
//' \dontshow{deleteDataset(f_dst)}
// [[Rcpp::export(invisible = true)]]
bool mdim_translate(
    const Rcpp::CharacterVector &src_dsn, const Rcpp::CharacterVector &dst_dsn,
    const std::string &output_format = "",
    const Rcpp::Nullable<Rcpp::CharacterVector> &creation_options = R_NilValue,
    const Rcpp::Nullable<Rcpp::CharacterVector> &array_specs = R_NilValue,
    const Rcpp::Nullable<Rcpp::CharacterVector> &group_specs = R_NilValue,
    const Rcpp::Nullable<Rcpp::CharacterVector> &subset_specs = R_NilValue,
    const Rcpp::Nullable<Rcpp::CharacterVector> &scaleaxes_specs = R_NilValue,
    const Rcpp::Nullable<Rcpp::CharacterVector> &allowed_drivers = R_NilValue,
    const Rcpp::Nullable<Rcpp::CharacterVector> &open_options = R_NilValue,
    bool strict = false, bool quiet = false) {

#if GDAL_VERSION_NUM < GDAL_COMPUTE_VERSION(3, 2, 0)
    Rcpp::stop("mdim_translate() requires GDAL >= 3.2");
#else
    std::string src_dsn_in =
        Rcpp::as<std::string>(check_gdal_filename(src_dsn));

    std::string dst_dsn_in =
        Rcpp::as<std::string>(check_gdal_filename(dst_dsn));

    std::vector<char *> oAllowedDrivers = {};
    if (allowed_drivers.isNotNull()) {
        Rcpp::CharacterVector allowed_drivers_in(allowed_drivers);
        if (allowed_drivers_in.size() > 0) {
            for (R_xlen_t i = 0; i < allowed_drivers_in.size(); ++i) {
                oAllowedDrivers.push_back((char *) allowed_drivers_in[i]);
            }
        }
        oAllowedDrivers.push_back(nullptr);
    }

    std::vector<char *> oOpenOptions = {};
    if (open_options.isNotNull()) {
        Rcpp::CharacterVector open_options_in(open_options);
        if (open_options_in.size() > 0) {
            for (R_xlen_t i = 0; i < open_options_in.size(); ++i) {
                oOpenOptions.push_back((char *) open_options_in[i]);
            }
        }
        oOpenOptions.push_back(nullptr);
    }

    unsigned int nOpenFlags = GDAL_OF_MULTIDIM_RASTER;

    // only 1 source dataset is supported currently but takes a list of
    // datasets as input
    std::vector<GDALDatasetH> src_ds = {};
    GDALDatasetH hSrcDS = nullptr;
    hSrcDS = GDALOpenEx(
        src_dsn_in.c_str(), nOpenFlags,
        oAllowedDrivers.empty() ? nullptr : oAllowedDrivers.data(),
        oOpenOptions.empty() ? nullptr : oOpenOptions.data(), nullptr);

    if (!hSrcDS)
        Rcpp::stop("failed to open source multidim raster dataset");
    else
        src_ds.push_back(hSrcDS);

    std::vector<char *> argv = {};

    if (output_format != "") {
        argv.push_back(const_cast<char *>("-of"));
        argv.push_back(const_cast<char *>(output_format.c_str()));
    }

    if (creation_options.isNotNull()) {
        Rcpp::CharacterVector creation_options_in(creation_options);
        for (R_xlen_t i = 0; i < creation_options_in.size(); ++i) {
            argv.push_back(const_cast<char *>("-co"));
            argv.push_back((char *) creation_options_in[i]);
        }
    }

    if (array_specs.isNotNull()) {
        Rcpp::CharacterVector array_specs_in(array_specs);
        for (R_xlen_t i = 0; i < array_specs_in.size(); ++i) {
            argv.push_back(const_cast<char *>("-array"));
            argv.push_back((char *) array_specs_in[i]);
        }
    }

    if (group_specs.isNotNull()) {
        Rcpp::CharacterVector group_specs_in(group_specs);
        for (R_xlen_t i = 0; i < group_specs_in.size(); ++i) {
            argv.push_back(const_cast<char *>("-group"));
            argv.push_back((char *) group_specs_in[i]);
        }
    }

    if (subset_specs.isNotNull()) {
        Rcpp::CharacterVector subset_specs_in(subset_specs);
        for (R_xlen_t i = 0; i < subset_specs_in.size(); ++i) {
            argv.push_back(const_cast<char *>("-subset"));
            argv.push_back((char *) subset_specs_in[i]);
        }
    }

    if (scaleaxes_specs.isNotNull()) {
        Rcpp::CharacterVector scaleaxes_specs_in(scaleaxes_specs);
        for (R_xlen_t i = 0; i < scaleaxes_specs_in.size(); ++i) {
            argv.push_back(const_cast<char *>("-scaleaxes "));
            argv.push_back((char *) scaleaxes_specs_in[i]);
        }
    }

    if (strict)
        argv.push_back(const_cast<char *>("-strict"));

    if (quiet)
        argv.push_back(const_cast<char *>("-quiet"));

    if (!argv.empty())
        argv.push_back(nullptr);

    GDALMultiDimTranslateOptions *psOptions = nullptr;
    psOptions = GDALMultiDimTranslateOptionsNew(
        argv.empty() ? nullptr : argv.data(), nullptr);

    if (!psOptions) {
        GDALReleaseDataset(hSrcDS);
        Rcpp::stop("mdim_translate() failed (could not create options struct)");
    }

    if (!quiet) {
        GDALMultiDimTranslateOptionsSetProgress(psOptions, GDALTermProgressR,
                                                nullptr);
    }

    GDALDatasetH hDstDS = GDALMultiDimTranslate(dst_dsn_in.c_str(), nullptr, 1,
                                                src_ds.data(), psOptions,
                                                nullptr);

    GDALMultiDimTranslateOptionsFree(psOptions);

    bool ret = false;
    if (hDstDS) {
        GDALClose(hDstDS);
        ret = true;
    }

    GDALReleaseDataset(src_ds[0]);

    if (!ret)
        Rcpp::stop("mdim_translate() failed");

    return ret;
#endif
}<|MERGE_RESOLUTION|>--- conflicted
+++ resolved
@@ -303,7 +303,6 @@
 //' performs subsetting. Requires GDAL >= 3.2.
 //'
 //' @details
-<<<<<<< HEAD
 //' \subsection{`array_specs`}{
 //' Instead of converting the whole dataset, select one or more arrays, and
 //' possibly perform operations on them. One or more array specifications can
@@ -325,7 +324,9 @@
 //'   `GDALMDArray::GetView()`. When specifying a `view_expr` that performs a
 //'   slicing or subsetting on a dimension, the equivalent operation will be
 //'   applied to the corresponding indexing variable.
-=======
+//' }
+//'
+//' @details
 //' \subsection{`group_specs`}{
 //' Instead of converting the whole dataset, select one or more groups, and
 //' possibly perform operations on them. One or more group specifications can
@@ -370,7 +371,6 @@
 //'
 //' Using a scale-axes specification is incompatible with specifying a view
 //' option in `array_specs`.
->>>>>>> c3903833
 //' }
 //'
 //' @param src_dsn Character string giving the name of the source

--- conflicted
+++ resolved
@@ -57,12 +57,9 @@
     bool convertToLinear {false};
     std::string returnGeomAs {"WKB"};
     std::string wkbByteOrder {"LSB"};
-<<<<<<< HEAD
     Rcpp::CharacterVector arrowStreamOptions {""};
     bool quiet {false};
-=======
     bool transactionsForce {false};
->>>>>>> 3d006399
 
     // exposed methods
     void open(bool read_only);

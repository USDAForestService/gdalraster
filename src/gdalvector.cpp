/* Implementation of class GDALVector. Encapsulates an OGRLayer and its
   GDALDataset. Requires {bit64} on the R side for its integer64 S3 type.

   Chris Toney <chris.toney at usda.gov>
   Copyright (c) 2023-2024 gdalraster authors
*/

#include <cstdio>
#include <algorithm>
#include <cmath>
#include <cstdint>

#include "gdal.h"
#include "cpl_port.h"
#include "cpl_string.h"
#include "cpl_time.h"
#include "ogr_geometry.h"
#include "ogr_srs_api.h"

#include "gdalraster.h"
#include "gdalvector.h"
#include "geom_api.h"
#include "ogr_util.h"

#include "nanoarrow/r.h"


GDALVector::GDALVector() : m_open_options(Rcpp::CharacterVector::create()) {
    // undocumented default constructor with no arguments
    // currently not intended for user code

#if __has_include("ogr_recordbatch.h")
    // initialize the release callback since it will be checked at closing
    m_stream.release = nullptr;
#endif
}

GDALVector::GDALVector(const Rcpp::CharacterVector &dsn) :

            GDALVector(dsn, "", true, Rcpp::CharacterVector::create(),
                       "", "") {}

GDALVector::GDALVector(const Rcpp::CharacterVector &dsn,
                       const std::string &layer) :

            GDALVector(dsn, layer, true, Rcpp::CharacterVector::create(),
                       "", "") {}

GDALVector::GDALVector(const Rcpp::CharacterVector &dsn,
                       const std::string &layer,
                       bool read_only) :

            GDALVector(dsn, layer, read_only, Rcpp::CharacterVector::create(),
                       "", "") {}

GDALVector::GDALVector(const Rcpp::CharacterVector &dsn,
                       const std::string &layer,
                       bool read_only,
                       const Rcpp::CharacterVector &open_options) :

            GDALVector(dsn, layer, read_only, open_options, "", "") {}

GDALVector::GDALVector(const Rcpp::CharacterVector &dsn,
                       const std::string &layer,
                       bool read_only,
                       const Rcpp::Nullable<Rcpp::CharacterVector>
                           &open_options,
                       const std::string &spatial_filter,
                       const std::string &dialect = "") :

            m_layer_name(layer),
            m_dialect(dialect),
            m_open_options(open_options.isNotNull() ?
                           open_options : Rcpp::CharacterVector::create()),
            m_spatial_filter(spatial_filter),
            m_hDataset(nullptr),
            m_eAccess(GA_ReadOnly),
            m_hLayer(nullptr) {

    m_dsn = Rcpp::as<std::string>(check_gdal_filename(dsn));
    open(read_only);
    setFieldNames_();
}

GDALVector::~GDALVector() {
    releaseArrowStream();
    close();
}

void GDALVector::open(bool read_only) {
    if (m_dsn == "")
        Rcpp::stop("DSN is not set");

    if (m_hDataset != nullptr) {
        if (m_is_sql)
            GDALDatasetReleaseResultSet(m_hDataset, m_hLayer);
        GDALReleaseDataset(m_hDataset);
        m_hDataset = nullptr;
        m_hLayer = nullptr;
    }

    if (read_only)
        m_eAccess = GA_ReadOnly;
    else
        m_eAccess = GA_Update;

    std::vector<char *> dsoo(m_open_options.size() + 1);
    if (m_open_options.size() > 0) {
        for (R_xlen_t i = 0; i < m_open_options.size(); ++i) {
             dsoo[i] = (char *) (m_open_options[i]);
        }
    }
    dsoo[m_open_options.size()] = nullptr;

    OGRGeometryH hGeom_filter = nullptr;
    if (m_spatial_filter != "") {
        char *pszWKT = (char *) m_spatial_filter.c_str();
        if (OGR_G_CreateFromWkt(&pszWKT, nullptr, &hGeom_filter) !=
                OGRERR_NONE) {
            if (hGeom_filter != nullptr)
                OGR_G_DestroyGeometry(hGeom_filter);
            Rcpp::stop("failed to create geometry from 'spatial_filter'");
        }
    }

    unsigned int nOpenFlags = GDAL_OF_VECTOR;
    if (read_only)
        nOpenFlags |= GDAL_OF_READONLY;
    else
        nOpenFlags |= GDAL_OF_UPDATE;

    m_hDataset = GDALOpenEx(m_dsn.c_str(), nOpenFlags, nullptr,
                            dsoo.data(), nullptr);
    if (m_hDataset == nullptr)
        Rcpp::stop("open dataset failed");

    const char *pszDialect = m_dialect.c_str();

    if (m_layer_name == "") {
        m_is_sql = false;
        m_hLayer = GDALDatasetGetLayer(m_hDataset, 0);
    }
    else if (STARTS_WITH_CI(m_layer_name.c_str(), "SELECT ")) {
        m_is_sql = true;
        if (EQUAL(pszDialect, "SQLite") && !has_spatialite())
            Rcpp::warning("SpatiaLite is not available");
        m_hLayer = GDALDatasetExecuteSQL(m_hDataset, m_layer_name.c_str(),
                                         hGeom_filter, pszDialect);
    }
    else {
        m_is_sql = false;
        m_hLayer = GDALDatasetGetLayerByName(m_hDataset, m_layer_name.c_str());
    }

    if (m_hLayer == nullptr) {
        GDALReleaseDataset(m_hDataset);
        Rcpp::stop("failed to get layer");
    }
    else {
        OGR_L_ResetReading(m_hLayer);
    }

    if (m_layer_name == "") {
        // default layer first by index was opened
        m_layer_name = OGR_L_GetName(m_hLayer);
    }

#if __has_include("ogr_recordbatch.h")
    // initialize the release callback since it will be checked at closing
    m_stream.release = nullptr;
#endif

    // potentially enable this in the future for geoarrow
    // if (GDAL_VERSION_NUM >= GDAL_COMPUTE_VERSION(3, 8, 0)) {
    //     // override the default to ensure CRS from GDAL is propagated to Arrow
    //     this->arrowStreamOptions = {"GEOMETRY_METADATA_ENCODING=GEOARROW"};
    // }

    if (hGeom_filter != nullptr)
        OGR_G_DestroyGeometry(hGeom_filter);
}

bool GDALVector::isOpen() const {
    if (m_hDataset == nullptr)
        return false;
    else
        return true;
}

std::string GDALVector::getDsn() const {
    return m_dsn;
}

Rcpp::CharacterVector GDALVector::getFileList() const {
    checkAccess_(GA_ReadOnly);

    char **papszFiles = GDALGetFileList(m_hDataset);

    int items = CSLCount(papszFiles);
    if (items > 0) {
        Rcpp::CharacterVector files(items);
        for (int i=0; i < items; ++i) {
            files(i) = papszFiles[i];
        }
        CSLDestroy(papszFiles);
        return files;
    }
    else {
        CSLDestroy(papszFiles);
        return "";
    }
}

void GDALVector::info() const {
    checkAccess_(GA_ReadOnly);

    if (GDAL_VERSION_NUM >= GDAL_COMPUTE_VERSION(3, 7, 0)) {
        Rcpp::CharacterVector cl_arg = {"-so", "-nomd"};
        if (getSpatialFilter() != "") {
            cl_arg.push_back("-spat");
            Rcpp::NumericVector bb = bbox_from_wkt(getSpatialFilter(), 0, 0);
            cl_arg.push_back(std::to_string(bb[0]));
            cl_arg.push_back(std::to_string(bb[1]));
            cl_arg.push_back(std::to_string(bb[2]));
            cl_arg.push_back(std::to_string(bb[3]));
        }
        if (m_attr_filter != "") {
            cl_arg.push_back("-where");
            cl_arg.push_back(m_attr_filter);
        }
        if (m_dialect != "") {
            cl_arg.push_back("-dialect");
            cl_arg.push_back(m_dialect);
        }
        if (m_is_sql) {
            cl_arg.push_back("-sql");
            cl_arg.push_back(m_layer_name);
            Rcpp::Rcout << ogrinfo(m_dsn, R_NilValue, cl_arg, m_open_options,
                                   true, false);
        }
        else {
            Rcpp::Rcout << ogrinfo(m_dsn, Rcpp::wrap(m_layer_name), cl_arg,
                                   m_open_options, true, false);
        }
    }
    else {
        // fallback for GDAL < 3.7
        Rcpp::Rcout << "ogrinfo() requires GDAL >= 3.7" << std::endl;
        Rcpp::Rcout << " DSN:   " << m_dsn << std::endl;
        Rcpp::Rcout << " Layer: " << m_layer_name << std::endl;
    }
}

std::string GDALVector::getDriverShortName() const {
    checkAccess_(GA_ReadOnly);

    GDALDriverH hDriver = GDALGetDatasetDriver(m_hDataset);
    return GDALGetDriverShortName(hDriver);
}

std::string GDALVector::getDriverLongName() const {
    checkAccess_(GA_ReadOnly);

    GDALDriverH hDriver = GDALGetDatasetDriver(m_hDataset);
    return GDALGetDriverLongName(hDriver);
}

std::string GDALVector::getName() const {
    checkAccess_(GA_ReadOnly);

    return OGR_L_GetName(m_hLayer);
}

Rcpp::CharacterVector GDALVector::getFieldNames() const {
    checkAccess_(GA_ReadOnly);

    return m_field_names;
}

Rcpp::List GDALVector::testCapability() const {
    checkAccess_(GA_ReadOnly);

    Rcpp::List capabilities = Rcpp::List::create(
        Rcpp::Named("RandomRead") = static_cast<bool>(
            OGR_L_TestCapability(m_hLayer, OLCRandomRead)),
        Rcpp::Named("SequentialWrite") = static_cast<bool>(
            OGR_L_TestCapability(m_hLayer, OLCSequentialWrite)),
        Rcpp::Named("RandomWrite") = static_cast<bool>(
            OGR_L_TestCapability(m_hLayer, OLCRandomWrite)),
#if GDAL_VERSION_NUM >= GDAL_COMPUTE_VERSION(3, 6, 0)
        Rcpp::Named("UpsertFeature") = static_cast<bool>(
            OGR_L_TestCapability(m_hLayer, OLCUpsertFeature)),
#endif
        Rcpp::Named("FastSpatialFilter") = static_cast<bool>(
            OGR_L_TestCapability(m_hLayer, OLCFastSpatialFilter)),
        Rcpp::Named("FastFeatureCount") = static_cast<bool>(
            OGR_L_TestCapability(m_hLayer, OLCFastFeatureCount)),
        Rcpp::Named("FastGetExtent") = static_cast<bool>(
            OGR_L_TestCapability(m_hLayer, OLCFastGetExtent)),
        Rcpp::Named("FastSetNextByIndex") = static_cast<bool>(
            OGR_L_TestCapability(m_hLayer, OLCFastSetNextByIndex)),
#if GDAL_VERSION_NUM >= GDAL_COMPUTE_VERSION(3, 6, 0)
        Rcpp::Named("FastGetArrowStream") = static_cast<bool>(
            OGR_L_TestCapability(m_hLayer, OLCFastGetArrowStream)),
        Rcpp::Named("FastWriteArrowBatch") = static_cast<bool>(
            OGR_L_TestCapability(m_hLayer, OLCFastWriteArrowBatch)),
#endif
        Rcpp::Named("CreateField") = static_cast<bool>(
            OGR_L_TestCapability(m_hLayer, OLCCreateField)),
        Rcpp::Named("CreateGeomField") = static_cast<bool>(
            OGR_L_TestCapability(m_hLayer, OLCCreateGeomField)),
        Rcpp::Named("DeleteField") = static_cast<bool>(
            OGR_L_TestCapability(m_hLayer, OLCDeleteField)),
        Rcpp::Named("ReorderFields") = static_cast<bool>(
            OGR_L_TestCapability(m_hLayer, OLCReorderFields)),
        Rcpp::Named("AlterFieldDefn") = static_cast<bool>(
            OGR_L_TestCapability(m_hLayer, OLCAlterFieldDefn)),
#if GDAL_VERSION_NUM >= GDAL_COMPUTE_VERSION(3, 6, 0)
        Rcpp::Named("AlterGeomFieldDefn") = static_cast<bool>(
            OGR_L_TestCapability(m_hLayer, OLCAlterGeomFieldDefn)),
#endif
        Rcpp::Named("IgnoreFields") = static_cast<bool>(
            OGR_L_TestCapability(m_hLayer, OLCIgnoreFields)),
        Rcpp::Named("DeleteFeature") = static_cast<bool>(
            OGR_L_TestCapability(m_hLayer, OLCDeleteFeature)),
#if GDAL_VERSION_NUM >= GDAL_COMPUTE_VERSION(3, 5, 0)
        Rcpp::Named("Rename") = static_cast<bool>(
            OGR_L_TestCapability(m_hLayer, OLCRename)),
#endif
        Rcpp::Named("StringsAsUTF8") = static_cast<bool>(
            OGR_L_TestCapability(m_hLayer, OLCStringsAsUTF8)),
        Rcpp::Named("CurveGeometries") = static_cast<bool>(
            OGR_L_TestCapability(m_hLayer, OLCCurveGeometries)));

    return capabilities;
}

std::string GDALVector::getFIDColumn() const {
    checkAccess_(GA_ReadOnly);

    return OGR_L_GetFIDColumn(m_hLayer);
}

std::string GDALVector::getGeomType() const {
    checkAccess_(GA_ReadOnly);

    OGRwkbGeometryType eType = OGR_L_GetGeomType(m_hLayer);
    return getWkbGeomString_(eType);
}

std::string GDALVector::getGeometryColumn() const {
    checkAccess_(GA_ReadOnly);

    return OGR_L_GetGeometryColumn(m_hLayer);
}

std::string GDALVector::getSpatialRef() const {
    // OGRLayer::GetSpatialRef() as WKT string
    checkAccess_(GA_ReadOnly);

    OGRSpatialReferenceH hSRS = OGR_L_GetSpatialRef(m_hLayer);
    if (hSRS == nullptr) {
        return "";
    }
    char *pszSRS_WKT = nullptr;
    if (OSRExportToWkt(hSRS, &pszSRS_WKT) != OGRERR_NONE)
        Rcpp::stop("error exporting SRS to WKT");
    std::string srs_wkt(pszSRS_WKT);
    CPLFree(pszSRS_WKT);

    return srs_wkt;
}

Rcpp::NumericVector GDALVector::bbox() {
    // Note: bForce = true in the call to OGR_L_GetExtent(), so the entire
    // layer may be scanned to compute MBR.
    // see: testCapability("FastGetExtent")
    // Depending on the driver, a spatial filter may/may not be taken into
    // account. So it is safer to call bbox() without setting a spatial filter.
    checkAccess_(GA_ReadOnly);

    OGREnvelope envelope;
    if (OGR_L_GetExtent(m_hLayer, &envelope, true) != OGRERR_NONE)
        Rcpp::stop("the extent of the layer cannot be determined");

    Rcpp::NumericVector bbox_out =
            {envelope.MinX, envelope.MinY, envelope.MaxX, envelope.MaxY};

    return bbox_out;
}

Rcpp::List GDALVector::getLayerDefn() const {
    checkAccess_(GA_ReadOnly);

    OGRFeatureDefnH hFDefn = nullptr;
    hFDefn = OGR_L_GetLayerDefn(m_hLayer);
    if (hFDefn == nullptr)
        Rcpp::stop("failed to get layer definition");

    Rcpp::List list_out = Rcpp::List::create();
    bool bValue = false;

    // attribute fields
    for (int iField = 0; iField < OGR_FD_GetFieldCount(hFDefn); ++iField) {
        Rcpp::List list_fld_defn = Rcpp::List::create();
        OGRFieldDefnH hFieldDefn = OGR_FD_GetFieldDefn(hFDefn, iField);
        if (hFieldDefn == nullptr)
            Rcpp::stop("could not obtain field definition");

        OGRFieldType fld_type = OGR_Fld_GetType(hFieldDefn);
        list_fld_defn.push_back(getOFTString_(fld_type), "type");

        OGRFieldSubType fld_subtype = OGR_Fld_GetSubType(hFieldDefn);
        list_fld_defn.push_back(getOFTSubtypeString_(fld_subtype), "subtype");

        list_fld_defn.push_back(OGR_Fld_GetWidth(hFieldDefn), "width");

        list_fld_defn.push_back(OGR_Fld_GetPrecision(hFieldDefn), "precision");

        bValue = OGR_Fld_IsNullable(hFieldDefn);
        list_fld_defn.push_back(bValue, "is_nullable");

        bValue = OGR_Fld_IsUnique(hFieldDefn);
        list_fld_defn.push_back(bValue, "is_unique");

        std::string sValue = "";
        if (OGR_Fld_GetDefault(hFieldDefn) != nullptr)
            sValue = std::string(OGR_Fld_GetDefault(hFieldDefn));
        list_fld_defn.push_back(sValue, "default");

#if GDAL_VERSION_NUM >= GDAL_COMPUTE_VERSION(3, 3, 0)
        list_fld_defn.push_back(OGR_Fld_GetDomainName(hFieldDefn), "domain");
#endif

        bValue = false;
        list_fld_defn.push_back(bValue, "is_geom");

        list_out.push_back(list_fld_defn, OGR_Fld_GetNameRef(hFieldDefn));
    }

    // geometry fields
    for (int i = 0; i < OGR_FD_GetGeomFieldCount(hFDefn); ++i) {
        Rcpp::List list_geom_fld_defn = Rcpp::List::create();
        OGRGeomFieldDefnH hGeomFldDefn =
                OGR_FD_GetGeomFieldDefn(hFDefn, i);
        if (hGeomFldDefn == nullptr)
            Rcpp::stop("could not obtain geometry field definition");

        OGRwkbGeometryType eType = OGR_GFld_GetType(hGeomFldDefn);
        list_geom_fld_defn.push_back(getWkbGeomString_(eType), "type");

        OGRSpatialReferenceH hSRS = nullptr;
        hSRS = OGR_GFld_GetSpatialRef(hGeomFldDefn);
        if (hSRS == nullptr) {
            if (!quiet)
                Rcpp::warning("could not obtain geometry field SRS");
            list_geom_fld_defn.push_back(NA_STRING, "srs");
        }
        else {
            char *pszSRS_WKT = nullptr;
            if (OSRExportToWkt(hSRS, &pszSRS_WKT) != OGRERR_NONE) {
                 if (!quiet)
                    Rcpp::warning("error exporting geometry SRS to WKT");
                list_geom_fld_defn.push_back(NA_STRING, "srs");
            }
            else {
                list_geom_fld_defn.push_back(std::string(pszSRS_WKT), "srs");
            }
            CPLFree(pszSRS_WKT);
        }

        bValue = OGR_GFld_IsNullable(hGeomFldDefn);
        list_geom_fld_defn.push_back(bValue, "is_nullable");

        bValue = true;
        list_geom_fld_defn.push_back(bValue, "is_geom");

        std::string geomFldName(OGR_GFld_GetNameRef(hGeomFldDefn));
        if (geomFldName == "")
            geomFldName = this->defaultGeomColName;
        list_out.push_back(list_geom_fld_defn, geomFldName);
    }

    return list_out;
}

SEXP GDALVector::getFieldDomain(const std::string &domain_name) const {
/*
 * The code for this method was adapted from ReportFieldDomain() in
 * gdal/apps/ogrinfo_lib.cpp:
 *
 * Copyright (c) 1999, Frank Warmerdam
 * Copyright (c) 2008-2013, Even Rouault <even dot rouault at spatialys.com>
 *
 * SPDX-License-Identifier: MIT
 */

#if GDAL_VERSION_NUM < GDAL_COMPUTE_VERSION(3, 3, 0)
    Rcpp::stop("getFieldDomain() requires GDAL >= 3.3.0");
#else
    checkAccess_(GA_ReadOnly);

    OGRFieldDomainH hDomain = nullptr;
    hDomain = GDALDatasetGetFieldDomain(m_hDataset, domain_name.c_str());
    if (hDomain == nullptr)
        return R_NilValue;

    Rcpp::List list_out = Rcpp::List::create();

    list_out.push_back(OGR_FldDomain_GetDescription(hDomain), "description");

    const char *pszType = "";
    switch (OGR_FldDomain_GetDomainType(hDomain)) {
        case OFDT_CODED:
            pszType = "coded";
            break;
        case OFDT_RANGE:
            pszType = "range";
            break;
        case OFDT_GLOB:
            pszType = "glob";
            break;
    }
    list_out.push_back(pszType, "domain_type");

    list_out.push_back(
            OGR_GetFieldTypeName(OGR_FldDomain_GetFieldType(hDomain)),
            "field_type");

    list_out.push_back(
            OGR_GetFieldSubTypeName(OGR_FldDomain_GetFieldSubType(hDomain)),
            "field_subtype");

    const char *pszSplitPolicy = "";
    switch (OGR_FldDomain_GetSplitPolicy(hDomain)) {
        case OFDSP_DEFAULT_VALUE:
            pszSplitPolicy = "default value";
            break;
        case OFDSP_DUPLICATE:
            pszSplitPolicy = "duplicate";
            break;
        case OFDSP_GEOMETRY_RATIO:
            pszSplitPolicy = "geometry ratio";
            break;
    }
    list_out.push_back(pszSplitPolicy, "split_policy");

    const char *pszMergePolicy = "";
    switch (OGR_FldDomain_GetMergePolicy(hDomain)) {
        case OFDMP_DEFAULT_VALUE:
            pszMergePolicy = "default value";
            break;
        case OFDMP_SUM:
            pszMergePolicy = "sum";
            break;
        case OFDMP_GEOMETRY_WEIGHTED:
            pszMergePolicy = "geometry weighted";
            break;
    }
    list_out.push_back(pszMergePolicy, "merge_policy");

    switch (OGR_FldDomain_GetDomainType(hDomain)) {
        case OFDT_CODED:
        {
            const OGRCodedValue *enumeration =
                    OGR_CodedFldDomain_GetEnumeration(hDomain);

            if (enumeration == nullptr) {
                list_out.push_back(R_NilValue, "coded_values");
                break;
            }

            std::map<std::string, std::string> code_value_map{};

            for (int i = 0; enumeration[i].pszCode != nullptr; ++i) {
                if (enumeration[i].pszValue) {
                    code_value_map[std::string(enumeration[i].pszCode)] =
                            std::string(enumeration[i].pszValue);
                }
                else {
                    code_value_map[std::string(enumeration[i].pszCode)] = "";
                }
            }

            list_out.push_back(Rcpp::wrap(code_value_map), "coded_values");
            break;
        }

        case OFDT_RANGE:
        {
            bool bMinIsIncluded = false;
            const OGRField *sMin =
                    OGR_RangeFldDomain_GetMin(hDomain, &bMinIsIncluded);

            bool bMaxIsIncluded = false;
            const OGRField *sMax =
                    OGR_RangeFldDomain_GetMax(hDomain, &bMaxIsIncluded);

            if (OGR_FldDomain_GetFieldType(hDomain) == OFTInteger) {
                if (!OGR_RawField_IsUnset(sMin)) {
                    list_out.push_back(sMin->Integer, "min_value");
                    list_out.push_back(bMinIsIncluded, "min_value_included");
                }
                if (!OGR_RawField_IsUnset(sMax)) {
                    list_out.push_back(sMax->Integer, "max_value");
                    list_out.push_back(bMaxIsIncluded, "max_value_included");
                }
            }
            else if (OGR_FldDomain_GetFieldType(hDomain) == OFTInteger64) {
                if (!OGR_RawField_IsUnset(sMin)) {
                    list_out.push_back(Rcpp::toInteger64(sMin->Integer64),
                                       "min_value");
                    list_out.push_back(bMinIsIncluded, "min_value_included");
                }
                if (!OGR_RawField_IsUnset(sMax)) {
                    list_out.push_back(Rcpp::toInteger64(sMax->Integer64),
                                       "max_value");
                    list_out.push_back(bMaxIsIncluded, "max_value_included");
                }
            }
            else if (OGR_FldDomain_GetFieldType(hDomain) == OFTReal) {
                if (!OGR_RawField_IsUnset(sMin)) {
                    list_out.push_back(sMin->Real, "min_value");
                    list_out.push_back(bMinIsIncluded, "min_value_included");
                }
                if (!OGR_RawField_IsUnset(sMax)) {
                    list_out.push_back(sMax->Real, "max_value");
                    list_out.push_back(bMaxIsIncluded, "max_value_included");
                }
            }
            else if (OGR_FldDomain_GetFieldType(hDomain) == OFTDateTime) {
                if (!OGR_RawField_IsUnset(sMin)) {
                    const char *pszVal = CPLSPrintf(
                        "%04d-%02d-%02dT%02d:%02d:%02d", sMin->Date.Year,
                        sMin->Date.Month, sMin->Date.Day, sMin->Date.Hour,
                        sMin->Date.Minute,
                        static_cast<int>(sMin->Date.Second + 0.5));

                    list_out.push_back(pszVal, "min_value");
                    list_out.push_back(bMinIsIncluded, "min_value_included");
                }
                if (!OGR_RawField_IsUnset(sMax)) {
                    const char *pszVal = CPLSPrintf(
                        "%04d-%02d-%02dT%02d:%02d:%02d", sMax->Date.Year,
                        sMax->Date.Month, sMax->Date.Day, sMax->Date.Hour,
                        sMax->Date.Minute,
                        static_cast<int>(sMax->Date.Second + 0.5));

                    list_out.push_back(pszVal, "max_value");
                    list_out.push_back(bMaxIsIncluded, "max_value_included");
                }
            }
            break;
        }

        case OFDT_GLOB:
        {
            const char *pszGlob = nullptr;
            pszGlob = OGR_GlobFldDomain_GetGlob(hDomain);
            if (pszGlob)
                list_out.push_back(pszGlob, "glob");
            else
                list_out.push_back(R_NilValue, "glob");
            break;
        }
    }

    return list_out;
#endif
}

void GDALVector::setAttributeFilter(const std::string &query) {
    checkAccess_(GA_ReadOnly);

    const char *query_in = nullptr;
    if (query != "")
        query_in = query.c_str();

    if (OGR_L_SetAttributeFilter(m_hLayer, query_in) != OGRERR_NONE) {
        Rcpp::Rcerr << CPLGetLastErrorMsg() << std::endl;
        Rcpp::stop("error setting attribute filter");
    }
    else {
        m_attr_filter = query;
    }
}

std::string GDALVector::getAttributeFilter() const {
    checkAccess_(GA_ReadOnly);

    return(m_attr_filter);
}

void GDALVector::setIgnoredFields(const Rcpp::RObject &fields) {
    checkAccess_(GA_ReadOnly);

    if (!OGR_L_TestCapability(m_hLayer, OLCIgnoreFields)) {
         if (!quiet) {
            Rcpp::Rcerr << "this layer does not have IgnoreFields capability"
                    << std::endl;
         }
        return;
    }

    if (fields.isNULL() || !Rcpp::is<Rcpp::CharacterVector>(fields))
        Rcpp::stop("'fields' must be a character vector");

    Rcpp::CharacterVector fields_in(fields);
    std::vector<const char *> oFields(fields_in.begin(), fields_in.end());
    oFields.push_back(nullptr);

    if (oFields[0] == nullptr || EQUAL(oFields[0], "")) {
        // reset to none
        OGR_L_SetIgnoredFields(m_hLayer, nullptr);
        m_ignored_fields = Rcpp::CharacterVector::create();
        return;
    }
    else {
        if (OGR_L_SetIgnoredFields(m_hLayer, oFields.data()) != OGRERR_NONE) {
             if (!quiet) {
                Rcpp::Rcerr << "not all field names could be resolved"
                    << std::endl;
             }
        }
        else {
            m_ignored_fields = Rcpp::clone(fields_in);
        }
        return;
    }
}

void GDALVector::setSelectedFields(const Rcpp::RObject &fields) {
    checkAccess_(GA_ReadOnly);

    if (!OGR_L_TestCapability(m_hLayer, OLCIgnoreFields)) {
        Rcpp::Rcerr << "capability to ignore fields is needed to set selected"
                << std::endl;
        Rcpp::Rcerr << "this layer does not have IgnoreFields capability"
                << std::endl;
        return;
    }

    if (fields.isNULL() || !Rcpp::is<Rcpp::CharacterVector>(fields))
        Rcpp::stop("'fields' must be a character vector");

    Rcpp::CharacterVector fields_in(fields);
    if (EQUAL(fields_in[0], "")) {
        // reset to none
        OGR_L_SetIgnoredFields(m_hLayer, nullptr);
        m_ignored_fields = Rcpp::CharacterVector::create();
        return;
    }

    // if special field "OGR_GEOMETRY" is used here, we need to replace with
    // the geometry column name
    for (auto& x : fields_in) {
        if (EQUAL(x, "OGR_GEOMETRY"))
            x = getGeometryColumn();
    }

    Rcpp::CharacterVector ignore_fields = Rcpp::setdiff(m_field_names,
                                                        fields_in);

    std::vector<const char *> oFields(ignore_fields.begin(),
                                      ignore_fields.end());
    oFields.push_back(nullptr);

    // reset first
    OGR_L_SetIgnoredFields(m_hLayer, nullptr);
    OGRErr err = OGR_L_SetIgnoredFields(m_hLayer, oFields.data());
    if (err != OGRERR_NONE) {
        Rcpp::Rcerr << "not all field names could be resolved"
                << std::endl;
    }
    else {
        m_ignored_fields = Rcpp::clone(ignore_fields);
    }
}

void GDALVector::setSpatialFilter(const std::string &wkt) {
    checkAccess_(GA_ReadOnly);

    OGRGeometryH hFilterGeom = nullptr;
    OGRSpatialReferenceH hSRS = OGR_L_GetSpatialRef(m_hLayer);

    if (wkt != "") {
        char *pszWKT = (char *) wkt.c_str();
        if (OGR_G_CreateFromWkt(&pszWKT, hSRS, &hFilterGeom) !=
                OGRERR_NONE) {
            if (hFilterGeom != nullptr)
                OGR_G_DestroyGeometry(hFilterGeom);
            Rcpp::stop("failed to create geometry from 'wkt'");
        }
    }

    OGR_L_SetSpatialFilter(m_hLayer, hFilterGeom);

    if (hFilterGeom != nullptr)
        OGR_G_DestroyGeometry(hFilterGeom);
}

void GDALVector::setSpatialFilterRect(const Rcpp::RObject &bbox) {
    checkAccess_(GA_ReadOnly);

    if (bbox.isNULL() || !Rcpp::is<Rcpp::NumericVector>(bbox))
        Rcpp::stop("'bbox' must be a `numeric` vector");

    Rcpp::NumericVector bbox_in(bbox);

    if (Rcpp::any(Rcpp::is_na(bbox_in)))
        Rcpp::stop("'bbox' has one or more 'NA' values");

    OGR_L_SetSpatialFilterRect(m_hLayer, bbox_in[0], bbox_in[1], bbox_in[2],
                               bbox_in[3]);
}

std::string GDALVector::getSpatialFilter() const {
    checkAccess_(GA_ReadOnly);

    OGRGeometryH hFilterGeom = nullptr;
    hFilterGeom = OGR_L_GetSpatialFilter(m_hLayer);
    if (hFilterGeom != nullptr) {
        char *pszWKT = nullptr;
        OGR_G_ExportToWkt(hFilterGeom, &pszWKT);
        std::string wkt(pszWKT);
        CPLFree(pszWKT);
        return wkt;
    }
    else {
        return "";
    }
}

void GDALVector::clearSpatialFilter() {
    checkAccess_(GA_ReadOnly);

    OGR_L_SetSpatialFilter(m_hLayer, nullptr);
}

double GDALVector::getFeatureCount() {
    // OGR_L_GetFeatureCount() returns GIntBig, return as R numeric for now
    // GDAL doc: Note that some implementations of this method may alter the
    // read cursor of the layer.
    // see: testCapability("FastFeatureCount")
    checkAccess_(GA_ReadOnly);

    return static_cast<double>(OGR_L_GetFeatureCount(m_hLayer, true));
}

SEXP GDALVector::getNextFeature() {
    checkAccess_(GA_ReadOnly);

    Rcpp::DataFrame df = fetch(1);
    if (df.nrows() == 0) {
        return R_NilValue;
    }
    else {
        // return as list potentially with S3 class attribute "OGRFeature"
        df.attr("class") = R_NilValue;
        df.attr("row.names") = R_NilValue;
        if (df.hasAttribute("gis"))
            df.attr("class") = Rcpp::CharacterVector{"OGRFeature", "list"};

        // unlist fields that originate in a data frame list column
        for (R_xlen_t i = 0; i < df.size(); i++) {
            if (Rcpp::is<Rcpp::List>(df[i])) {
                Rcpp::List list_tmp = df[i];
                df[i] = list_tmp[0];
            }
        }

        return df;
    }
}

void GDALVector::setNextByIndex(double i) {
    checkAccess_(GA_ReadOnly);

    GIntBig index_in = 0;
    if (i < 0 || Rcpp::NumericVector::is_na(i) || std::isnan(i)) {
        Rcpp::stop("'i' must be a whole number >= 0");
    }
    else if (std::isinf(i) || i > MAX_INT_AS_R_NUMERIC) {
        Rcpp::stop("'i' is out of range");
    }
    else {
        index_in = static_cast<GIntBig>(std::trunc(i));
    }

    if (OGR_L_SetNextByIndex(m_hLayer, index_in) != OGRERR_NONE) {
        Rcpp::Rcerr << CPLGetLastErrorMsg() << std::endl;
        Rcpp::stop("failed to set cursor position by index");
    }
}

SEXP GDALVector::getFeature(const Rcpp::RObject &fid) {
    // fid must be an R numeric vector of length 1, i.e., a scalar but using
    // NumericVector since it can carry the class attribute for integer64.
    // Instead of wrapping OGR_L_GetFeature(), we use fetch() because it
    // already builds the return data structure.

    checkAccess_(GA_ReadOnly);

    if (fid.isNULL() || !Rcpp::is<Rcpp::NumericVector>(fid))
        return R_NilValue;

    Rcpp::NumericVector fid_(fid);
    if (fid_.size() != 1)
        Rcpp::stop("'fid' must be a length-1 `numeric` vector (integer64)");

    int64_t fid_in = OGRNullFID;
    if (Rcpp::isInteger64(fid_))
        fid_in = Rcpp::fromInteger64(fid_[0]);
    else
        fid_in = static_cast<int64_t>(fid_[0]);

    // save the current attribute and spatial filters
    std::string orig_filter = m_attr_filter;
    OGRGeometryH hOrigFilterGeom = nullptr;
    OGRGeometryH hFilterGeom = nullptr;
    hFilterGeom = OGR_L_GetSpatialFilter(m_hLayer);
    if (hFilterGeom != nullptr) {
        hOrigFilterGeom = OGR_G_Clone(hFilterGeom);
        hFilterGeom = nullptr;
    }

    // filter on FID
    if (hOrigFilterGeom != nullptr)
        clearSpatialFilter();
    std::string fid_name = "FID";
    if (EQUAL(m_dialect.c_str(), "SQLITE"))
        fid_name = "rowid";
    else if (getFIDColumn() != "")
        fid_name = getFIDColumn();
    setAttributeFilter(fid_name + " = " + std::to_string(fid_in));

    Rcpp::DataFrame df = fetch(1);

    // restore originals
    setAttributeFilter(orig_filter);
    if (hOrigFilterGeom != nullptr) {
        OGR_L_SetSpatialFilter(m_hLayer, hOrigFilterGeom);
        OGR_G_DestroyGeometry(hOrigFilterGeom);
        hOrigFilterGeom = nullptr;
    }

    if (df.nrows() == 0) {
        return R_NilValue;
    }
    else {
        // return as list potentially with S3 class attribute "OGRFeature"
        df.attr("class") = R_NilValue;
        df.attr("row.names") = R_NilValue;
        if (df.hasAttribute("gis"))
            df.attr("class") = Rcpp::CharacterVector{"OGRFeature", "list"};

        // unlist fields that originate in a data frame list column
        for (R_xlen_t i = 0; i < df.size(); i++) {
            if (Rcpp::is<Rcpp::List>(df[i])) {
                Rcpp::List list_tmp = df[i];
                df[i] = list_tmp[0];
            }
        }

        return df;
    }
}

void GDALVector::resetReading() {
    checkAccess_(GA_ReadOnly);

    OGR_L_ResetReading(m_hLayer);
}

Rcpp::DataFrame GDALVector::fetch(double n) {
    // Analog of DBI::dbFetch(), generally following its specification:
    // https://dbi.r-dbi.org/reference/dbFetch.html#specification
    // this method must be kept consistent with createDF_()
    checkAccess_(GA_ReadOnly);

    OGRFeatureDefnH hFDefn = nullptr;
    hFDefn = OGR_L_GetLayerDefn(m_hLayer);
    if (hFDefn == nullptr)
        Rcpp::stop("failed to get layer definition");

    bool fetch_all = true;
    size_t fetch_num = 0;
    if (n == -1 || (std::isinf(n) && n > 0)) {
        resetReading();
        fetch_num = OGR_L_GetFeatureCount(m_hLayer, true);
    }
    else if (Rcpp::NumericVector::is_na(n)) {
        fetch_num = OGR_L_GetFeatureCount(m_hLayer, true);
    }
    else if (n >= 0) {
        if (n > MAX_INT_AS_R_NUMERIC)
            Rcpp::stop("'n' is out of range");
        fetch_all = false;
        fetch_num = static_cast<size_t>(std::trunc(n));
    }
    else {
        Rcpp::stop("'n' is invalid");
    }

    int nFields = OGR_FD_GetFieldCount(hFDefn);
    int nGeomFields = OGR_FD_GetGeomFieldCount(hFDefn);
    bool include_geom = true;
    Rcpp::CharacterVector geom_column{};  // column name(s) for gis attributes
    Rcpp::CharacterVector geom_col_type{};  // geom type(s) for gis attributes
    Rcpp::CharacterVector geom_col_srs{};  // SRS for gis attributes
    std::string geom_format{};   // WKB/WKT/NONE

    if (EQUAL(this->returnGeomAs.c_str(), "NONE")) {
        include_geom = false;
    }
    else if (!(EQUAL(this->returnGeomAs.c_str(), "WKB") ||
               EQUAL(this->returnGeomAs.c_str(), "WKB_ISO") ||
               EQUAL(this->returnGeomAs.c_str(), "WKT") ||
               EQUAL(this->returnGeomAs.c_str(), "WKT_ISO") ||
               EQUAL(this->returnGeomAs.c_str(), "SUMMARY") ||
               EQUAL(this->returnGeomAs.c_str(), "TYPE_NAME") ||
               EQUAL(this->returnGeomAs.c_str(), "BBOX"))) {
        Rcpp::stop("unsupported value of object field 'returnGeomAs'");
    }

    OGRwkbByteOrder eOrder;
    if (EQUAL(this->wkbByteOrder.c_str(), "LSB"))
        eOrder = wkbNDR;
    else if (EQUAL(this->wkbByteOrder.c_str(), "MSB"))
        eOrder = wkbXDR;
    else
        Rcpp::stop("invalid value of object field 'wkbByteOrder'");

    bool reset_ignored_fields = false;
    Rcpp::CharacterVector orig_ignored_fields;
    if (EQUAL(this->returnGeomAs.c_str(), "NONE") &&
        OGR_L_TestCapability(m_hLayer, OLCIgnoreFields)) {

        orig_ignored_fields = Rcpp::clone(m_ignored_fields);
        m_ignored_fields.push_back("OGR_GEOMETRY");
        setIgnoredFields(m_ignored_fields);
        reset_ignored_fields = true;
    }

    Rcpp::DataFrame df = createDF_(fetch_num);

    if (include_geom && nGeomFields > 0) {
        // get gis attributes
        geom_format = this->returnGeomAs;

        for (int i = 0; i < nGeomFields; ++i) {
            OGRGeomFieldDefnH hGeomFldDefn = OGR_FD_GetGeomFieldDefn(hFDefn, i);
            if (hGeomFldDefn == nullptr)
                Rcpp::stop("could not obtain geometry field definition");

            if (OGR_GFld_IsIgnored(hGeomFldDefn))
                continue;

            if (EQUAL(OGR_GFld_GetNameRef(hGeomFldDefn), ""))
                geom_column.push_back(this->defaultGeomColName);
            else
                geom_column.push_back(OGR_GFld_GetNameRef(hGeomFldDefn));

            OGRwkbGeometryType eType = OGR_GFld_GetType(hGeomFldDefn);
            geom_col_type.push_back(getWkbGeomString_(eType));

            OGRSpatialReferenceH hSRS =
                    OGR_GFld_GetSpatialRef(hGeomFldDefn);

            if (hSRS != nullptr) {
                char *pszSRS_WKT = nullptr;
                if (OSRExportToWkt(hSRS, &pszSRS_WKT) != OGRERR_NONE) {
                    if (!quiet)
                        Rcpp::warning("error exporting geometry SRS to WKT");
                }
                else {
                    geom_col_srs.push_back(pszSRS_WKT);
                }
                CPLFree(pszSRS_WKT);
            }
            else {
                 geom_col_srs.push_back("");
            }
        }
    }
    else {
        geom_format = "NONE";
    }

    attachGISattributes_(&df, geom_column, geom_col_type, geom_col_srs,
                         geom_format);

    if (fetch_num == 0) {
        if (reset_ignored_fields)
            setIgnoredFields(orig_ignored_fields);

        return df;
    }

    OGRFeatureH hFeat = nullptr;
    size_t row_num = 0;

    while ((hFeat = OGR_L_GetNextFeature(m_hLayer)) != nullptr) {
        size_t col_num = 0;

        const int64_t fid = static_cast<int64_t>(OGR_F_GetFID(hFeat));
        Rcpp::NumericVector fid_col = df[col_num];
        fid_col[row_num] = Rcpp::toInteger64(fid)[0];

        for (int i = 0; i < nFields; ++i) {
            OGRFieldDefnH hFieldDefn = OGR_FD_GetFieldDefn(hFDefn, i);
            if (hFieldDefn == nullptr)
                Rcpp::stop("could not obtain field definition");

            if (OGR_Fld_IsIgnored(hFieldDefn))
                continue;

            col_num += 1;

            bool has_value = true;
            if (!OGR_F_IsFieldSetAndNotNull(hFeat, i))
                has_value = false;

            OGRFieldType fld_type = OGR_Fld_GetType(hFieldDefn);

            switch (fld_type) {
                case OFTInteger:
                {
                    OGRFieldSubType fld_subtype =
                            OGR_Fld_GetSubType(hFieldDefn);

                    if (fld_subtype == OFSTBoolean) {
                        Rcpp::LogicalVector col = df[col_num];
                        if (!has_value)
                            col[row_num] = NA_LOGICAL;
                        else
                            col[row_num] = OGR_F_GetFieldAsInteger(hFeat, i);
                    }
                    else {
                        Rcpp::IntegerVector col = df[col_num];
                        if (!has_value)
                            col[row_num] = NA_INTEGER;
                        else
                            col[row_num] = OGR_F_GetFieldAsInteger(hFeat, i);
                    }
                }
                break;

                case OFTInteger64:
                {
                    Rcpp::NumericVector col = df[col_num];
                    if (!has_value) {
                        col[row_num] = Rcpp::toInteger64(NA_INTEGER64)[0];
                    }
                    else {
                        const int64_t value = static_cast<int64_t>(
                                OGR_F_GetFieldAsInteger64(hFeat, i));

                        col[row_num] = Rcpp::toInteger64(value)[0];
                    }
                }
                break;

                case OFTReal:
                {
                    Rcpp::NumericVector col = df[col_num];
                    if (!has_value)
                        col[row_num] = NA_REAL;
                    else
                        col[row_num] = OGR_F_GetFieldAsDouble(hFeat, i);
                }
                break;

                case OFTDate:
                case OFTDateTime:
                {
                    Rcpp::NumericVector col = df[col_num];
                    if (!has_value) {
                        col[row_num] = NA_REAL;
                        continue;
                    }

                    int nYr = 0, nMo = 0, nDay = 0, nHr = 0, nMin = 0,
                        nTZflag = 0;

                    float fSec = 0;

                    if (!OGR_F_GetFieldAsDateTimeEx(hFeat, i, &nYr, &nMo,
                                                    &nDay, &nHr, &nMin, &fSec,
                                                    &nTZflag)) {

                        col[row_num] = NA_REAL;
                        continue;
                    }

                    struct tm brokendowntime;
                    brokendowntime.tm_year = nYr - 1900;
                    brokendowntime.tm_mon = nMo - 1;
                    brokendowntime.tm_mday = nDay;
                    brokendowntime.tm_hour = nHr;
                    brokendowntime.tm_min = nMin;
                    brokendowntime.tm_sec = static_cast<int>(fSec);
                    int64_t nUnixTime = CPLYMDHMSToUnixTime(&brokendowntime);

                    if (fld_type == OFTDate) {
                        col[row_num] = static_cast<double>(nUnixTime / 86400);
                    }
                    else {
                        // OFTDateTime
                        if (nTZflag > 1 && nTZflag != 100) {
                            // convert to UTC
                            const int tzoffset = std::abs(nTZflag - 100) * 15;
                            const int tzhour = tzoffset / 60;
                            const int tzmin = tzoffset - tzhour * 60;
                            const int offset_sec = tzhour * 3600 + tzmin * 60;
                            if (nTZflag >= 100)
                                nUnixTime -= offset_sec;
                            else
                                nUnixTime += offset_sec;
                        }
                        col[row_num] = static_cast<double>(
                                nUnixTime + std::fmod(fSec, 1));
                    }
                }
                break;

                case OFTBinary:
                {
                    Rcpp::List col = df[col_num];
                    if (!has_value) {
                        col[row_num] = R_NilValue;
                    }
                    else {
                        int nDataSize = 0;
                        GByte *pabyData = OGR_F_GetFieldAsBinary(hFeat, i,
                                                                 &nDataSize);

                        if (nDataSize > 0) {
                            Rcpp::RawVector blob(nDataSize);
                            std::memcpy(&blob[0], pabyData, nDataSize);
                            col[row_num] = blob;
                        }
                        else {
                            col[row_num] = Rcpp::RawVector::create();
                        }
                    }
                }
                break;

                case OFTIntegerList:
                {
                    Rcpp::List col = df[col_num];
                    if (!has_value) {
                        col[row_num] = NA_INTEGER;
                    }
                    else {
                        int nCount = 0;
                        const int *panValue =
                                OGR_F_GetFieldAsIntegerList(hFeat, i, &nCount);

                        if (nCount > 0) {
                            std::vector<int> v(panValue, panValue + nCount);
                            col[row_num] = Rcpp::wrap(v);
                        }
                        else {
                            col[row_num] = Rcpp::IntegerVector::create();
                        }
                    }
                }
                break;

                case OFTInteger64List:
                {
                    Rcpp::List col = df[col_num];
                    if (!has_value) {
                        std::vector<int64_t> v = {NA_INTEGER64};
                        col[row_num] = Rcpp::wrap(v);
                    }
                    else {
                        int nCount = 0;
                        const int64_t *panValue =
                                reinterpret_cast<const int64_t *>(
                                    OGR_F_GetFieldAsInteger64List(hFeat, i,
                                                                  &nCount));

                        if (nCount > 0) {
                            std::vector<int64_t> v(panValue, panValue + nCount);
                            col[row_num] = Rcpp::wrap(v);
                        }
                        else {
                            Rcpp::NumericVector v = {};
                            v.attr("class") = "integer64";
                            col[row_num] = v;
                        }
                    }
                }
                break;

                case OFTRealList:
                {
                    Rcpp::List col = df[col_num];
                    if (!has_value) {
                        col[row_num] = NA_REAL;
                    }
                    else {
                        int nCount = 0;
                        const double *padfValue =
                                OGR_F_GetFieldAsDoubleList(hFeat, i, &nCount);

                        if (nCount > 0) {
                            std::vector<double> v(padfValue,
                                                  padfValue + nCount);

                            col[row_num] = Rcpp::wrap(v);
                        }
                        else {
                            col[row_num] = Rcpp::NumericVector::create();
                        }
                    }
                }
                break;

                case OFTStringList:
                {
                    Rcpp::List col = df[col_num];
                    if (!has_value) {
                        col[row_num] = NA_STRING;
                    }
                    else {
                        char **papszValue =
                                OGR_F_GetFieldAsStringList(hFeat, i);

                        int nCount = 0;
                        nCount = CSLCount(papszValue);
                        if (nCount > 0) {
                            std::vector<std::string> v(papszValue,
                                                       papszValue + nCount);

                            col[row_num] = Rcpp::wrap(v);
                        }
                        else {
                            col[row_num] = Rcpp::CharacterVector::create();
                        }
                    }
                }
                break;

                default:
                {
                    Rcpp::CharacterVector col = df[col_num];
                    if (has_value)
                        col[row_num] = OGR_F_GetFieldAsString(hFeat, i);
                    else
                        col[row_num] = NA_STRING;
                }
                break;
            }
        }

        if (include_geom) {
            for (int i = 0; i < nGeomFields; ++i) {
                OGRGeomFieldDefnH hGeomFldDefn =
                        OGR_FD_GetGeomFieldDefn(hFDefn, i);
                if (hGeomFldDefn == nullptr)
                    Rcpp::stop("could not obtain geometry field definition");

                if (OGR_GFld_IsIgnored(hGeomFldDefn))
                    continue;

                OGRGeometryH hGeom = nullptr;
                OGRwkbGeometryType geom_type = wkbUnknown;
                bool destroy_geom = false;
                OGRGeometryH hGeomRef = OGR_F_GetGeomFieldRef(hFeat, i);

                if (hGeomRef && (this->promoteToMulti ||
                                 this->convertToLinear)) {

                    geom_type = OGR_GT_GetLinear(OGR_G_GetGeometryType(hGeomRef));

                    if (this->convertToLinear && !this->promoteToMulti) {
                            hGeom = OGR_G_ForceTo(OGR_G_Clone(hGeomRef),
                                                  geom_type, nullptr);
                            destroy_geom = true;
                    }
                    else {
                        geom_type = OGR_GT_Flatten(geom_type);

                        switch (geom_type) {
                            case wkbPolygon:
                            {
                                hGeom = OGR_G_ForceToMultiPolygon(
                                        OGR_G_Clone(hGeomRef));
                                destroy_geom = true;
                            }
                            break;

                            case wkbPoint:
                            {
                                hGeom = OGR_G_ForceToMultiPoint(
                                        OGR_G_Clone(hGeomRef));
                                destroy_geom = true;
                            }
                            break;

                            case wkbLineString:
                            {
                                hGeom = OGR_G_ForceToMultiLineString(
                                        OGR_G_Clone(hGeomRef));
                                destroy_geom = true;
                            }
                            break;

                            default:
                                hGeom = OGR_F_GetGeomFieldRef(hFeat, i);
                        }
                    }
                }
                else {
                    hGeom = OGR_F_GetGeomFieldRef(hFeat, i);
                }

                col_num += 1;

                if (STARTS_WITH_CI(this->returnGeomAs.c_str(), "WKB")) {
                    Rcpp::List col = df[col_num];

                    if (hGeom == nullptr) {
                        col[row_num] = R_NilValue;
                        continue;
                    }

#if GDAL_VERSION_NUM < GDAL_COMPUTE_VERSION(3, 3, 0)
                    const int nWKBSize = OGR_G_WkbSizeEx(hGeom);
#else
                    const int nWKBSize = OGR_G_WkbSize(hGeom);
#endif
                    if (nWKBSize) {
                        Rcpp::RawVector wkb(nWKBSize);
                        if (EQUAL(this->returnGeomAs.c_str(), "WKB_ISO"))
                            OGR_G_ExportToIsoWkb(hGeom, eOrder, &wkb[0]);
                        else
                            OGR_G_ExportToWkb(hGeom, eOrder, &wkb[0]);
                        col[row_num] = wkb;
                    }
                    else {
                        col[row_num] = Rcpp::RawVector::create();
                    }
                }

                else if (STARTS_WITH_CI(this->returnGeomAs.c_str(), "WKT")) {
                    Rcpp::CharacterVector col = df[col_num];
                    if (hGeom == nullptr) {
                        col[row_num] = NA_STRING;
                    }
                    else {
                        char *pszWKT = nullptr;
                        if (EQUAL(this->returnGeomAs.c_str(), "WKT_ISO"))
                            OGR_G_ExportToIsoWkt(hGeom, &pszWKT);
                        else
                            OGR_G_ExportToWkt(hGeom, &pszWKT);
                        col[row_num] = pszWKT;
                        CPLFree(pszWKT);
                    }
                }

                else if (EQUAL(this->returnGeomAs.c_str(), "SUMMARY")) {
                    Rcpp::CharacterVector col = df[col_num];
                    if (hGeom == nullptr) {
                        col[row_num] = NA_STRING;
                    }
                    else {
#if GDAL_VERSION_NUM < GDAL_COMPUTE_VERSION(3, 7, 0)
                        // fall back to geom type name
                        col[row_num] = OGR_G_GetGeometryName(hGeom);
#else
                        const auto poGeom = OGRGeometry::FromHandle(hGeom);
                        std::vector<const char *> options =
                                {"DISPLAY_GEOMETRY=SUMMARY", nullptr};

                        CPLString s = poGeom->dumpReadable(nullptr,
                                                           options.data());

                        s.replaceAll('\n', ' ');
                        col[row_num] = s.Trim();

                        if (destroy_geom) {
                            delete poGeom;
                            destroy_geom = false;
                        }
#endif
                    }
                }

                else if (EQUAL(this->returnGeomAs.c_str(), "TYPE_NAME")) {
                    Rcpp::CharacterVector col = df[col_num];
                    if (hGeom != nullptr)
                        col[row_num] = OGR_G_GetGeometryName(hGeom);
                    else
                        col[row_num] = NA_STRING;
                }

                else if (EQUAL(this->returnGeomAs.c_str(), "BBOX")) {
                  Rcpp::List col = df[col_num];
                  if (hGeom != nullptr) {
                    OGREnvelope  envelope;
                    OGR_G_GetEnvelope(hGeom, &envelope);
                    col[row_num] = Rcpp::NumericVector::create(envelope.MinX,
                                                               envelope.MinY,
                                                               envelope.MaxX,
                                                               envelope.MaxY);
                    if (destroy_geom) {
                      OGR_G_DestroyGeometry(hGeom);
                      destroy_geom = false;
                    }
                  } else {
                    // do.call(rbind, x$geom) to get a table of bbox,
                    // so we use NA not NULL
                    col[row_num] = Rcpp::NumericVector::create(NA_REAL,
                                                               NA_REAL,
                                                               NA_REAL,
                                                               NA_REAL);
                  }

                }
                if (destroy_geom)
                    OGR_G_DestroyGeometry(hGeom);
            }
        }

        OGR_F_Destroy(hFeat);
        hFeat = nullptr;

        row_num += 1;
        if (row_num == fetch_num)
            break;
    }

    if (fetch_all) {
        hFeat = OGR_L_GetNextFeature(m_hLayer);
        if (hFeat != nullptr) {
            Rcpp::Rcout << "`getFeatureCount()` reported: " << row_num
                    << std::endl;
            std::string msg =
                    "more features potentially available than reported by `getFeatureCount()`";
            if (!quiet)
                Rcpp::warning(msg);
            OGR_F_Destroy(hFeat);
            hFeat = nullptr;
        }
    }

    if (reset_ignored_fields)
        setIgnoredFields(orig_ignored_fields);

    if (row_num == fetch_num) {
        return df;
    }
    else {
        // Truncate the data frame by copying to a new one. Hard to avoid
        // a copy here since Rcpp vectors cannot be resized. This is only
        // needed for the last page when paging through features with repeated
        // calls to fetch(n), so the data generally should not be large enough
        // for this to be a problem.
        Rcpp::DataFrame df_trunc = createDF_(row_num);
        attachGISattributes_(&df_trunc, geom_column, geom_col_type, geom_col_srs,
                             geom_format);

        if (row_num == 0)
            return df_trunc;

        size_t col_num = 0;

        Rcpp::NumericVector fid_col = df[col_num];
        Rcpp::NumericVector fid_col_trunc = df_trunc[0];
        std::copy_n(fid_col.cbegin(), row_num, fid_col_trunc.begin());

        for (int i = 0; i < OGR_FD_GetFieldCount(hFDefn); ++i) {
            OGRFieldDefnH hFieldDefn = OGR_FD_GetFieldDefn(hFDefn, i);
            if (OGR_Fld_IsIgnored(hFieldDefn))
                continue;

            col_num += 1;

            switch (OGR_Fld_GetType(hFieldDefn)) {
                case OFTInteger:
                {
                    OGRFieldSubType fld_subtype =
                            OGR_Fld_GetSubType(hFieldDefn);

                    if (fld_subtype == OFSTBoolean) {
                        Rcpp::LogicalVector col = df[col_num];
                        Rcpp::LogicalVector col_trunc = df_trunc[i + 1];
                        std::copy_n(col.cbegin(), row_num, col_trunc.begin());
                    }
                    else {
                        Rcpp::IntegerVector col = df[col_num];
                        Rcpp::IntegerVector col_trunc = df_trunc[i + 1];
                        std::copy_n(col.cbegin(), row_num, col_trunc.begin());
                    }
                }
                break;

                case OFTInteger64:
                case OFTReal:
                case OFTDate:
                case OFTDateTime:
                {
                    Rcpp::NumericVector col = df[col_num];
                    Rcpp::NumericVector col_trunc = df_trunc[i + 1];
                    std::copy_n(col.cbegin(), row_num, col_trunc.begin());
                }
                break;

                case OFTBinary:
                case OFTIntegerList:
                case OFTInteger64List:
                case OFTRealList:
                case OFTStringList:
                {
                    Rcpp::List col = df[col_num];
                    Rcpp::List col_trunc = df_trunc[i + 1];
                    for (size_t n = 0; n < row_num; ++n)
                        col_trunc[n] = col[n];
                }
                break;

                default:
                {
                    Rcpp::CharacterVector col = df[col_num];
                    Rcpp::CharacterVector col_trunc = df_trunc[i + 1];
                    std::copy_n(col.cbegin(), row_num, col_trunc.begin());
                }
                break;
            }
        }

        if (include_geom) {
            for (int i = 0; i < nGeomFields; ++i) {
                OGRGeomFieldDefnH hGeomFldDefn =
                        OGR_FD_GetGeomFieldDefn(hFDefn, i);

                if (OGR_GFld_IsIgnored(hGeomFldDefn))
                    continue;

                col_num += 1;

                if (STARTS_WITH_CI(this->returnGeomAs.c_str(), "WKB")) {
                    Rcpp::List col = df[col_num];
                    Rcpp::List col_trunc = df_trunc[col_num];
                    for (size_t n = 0; n < row_num; ++n)
                        col_trunc[n] = col[n];
                }
                else {
                    Rcpp::CharacterVector col = df[col_num];
                    Rcpp::CharacterVector col_trunc = df_trunc[col_num];
                    std::copy_n(col.cbegin(), row_num, col_trunc.begin());
                }
            }
        }

        return df_trunc;
    }
}

SEXP GDALVector::getArrowStream() {
    /*
    Exposes an Arrow C stream to be consumed by {nanoarrow}
    Implementation adapted from GDALStreamWrapper by Dewey Dunnington in:
    https://github.com/r-spatial/sf/blob/main/src/gdal_read_stream.cpp
    */

#if GDAL_VERSION_NUM < GDAL_COMPUTE_VERSION(3, 6, 0)
    Rcpp::stop("getArrowStream() requires GDAL >= 3.6");

#else
    checkAccess_(GA_ReadOnly);

    std::vector<char *> opt{};
    if (this->arrowStreamOptions.size() > 0) {
        for (R_xlen_t i = 0; i < this->arrowStreamOptions.size(); ++i) {
            if (!EQUAL(this->arrowStreamOptions[i], ""))
                opt.push_back((char *) (this->arrowStreamOptions[i]));
        }
    }
    opt.push_back(nullptr);

    if (!OGR_L_GetArrowStream(m_hLayer, &m_stream, opt.data())) {
        Rcpp::stop("OGR_L_GetArrowStream() failed: " +
            std::string(CPLGetLastErrorMsg()));
    }

    m_stream_xptrs.push_back(nanoarrow_array_stream_owning_xptr());
    size_t i = m_stream_xptrs.size() - 1;

    auto stream_out = reinterpret_cast<struct ArrowArrayStream*>(
        R_ExternalPtrAddr(m_stream_xptrs[i]));

    stream_out->get_schema = &arrow_get_schema_wrap;
    stream_out->get_next = &arrow_get_next_wrap;
    stream_out->get_last_error = &arrow_get_last_error_wrap;
    stream_out->release = &arrow_release_wrap;
    stream_out->private_data = this;

    return m_stream_xptrs[i];
#endif
}

void GDALVector::releaseArrowStream() {
#if GDAL_VERSION_NUM >= GDAL_COMPUTE_VERSION(3, 6, 0)

    if (m_stream.release) {
        m_stream.release(&m_stream);
        m_stream.release = nullptr;

        if (m_stream_xptrs.empty()) {
            // should not be possible here
            return;
        }

        size_t i = m_stream_xptrs.size() - 1;
        if (R_ExternalPtrAddr(m_stream_xptrs[i])) {
            auto stream_out = reinterpret_cast<struct ArrowArrayStream*>(
                R_ExternalPtrAddr(m_stream_xptrs[i]));

            stream_out->release = nullptr;
        }
    }

#endif
}

bool GDALVector::setFeature(const Rcpp::List &feature) {
    checkAccess_(GA_Update);

    if (Rcpp::is<Rcpp::DataFrame>(feature)) {
        Rcpp::DataFrame df = feature;
        if (df.nrows() > 1)
            Rcpp::stop("this method does not support multi-row input");
    }

    std::vector<std::map<R_xlen_t, int>> fld_maps =
            validateFeatInput_(feature);

    OGRFeatureH hFeat = OGRFeatureFromList_(feature, 0, fld_maps[0],
                                            fld_maps[1]);

    if (!hFeat)
        return false;

    OGRErr err = OGR_L_SetFeature(m_hLayer, hFeat);
     if (err != OGRERR_NONE) {
        Rcpp::Rcerr << CPLGetLastErrorMsg() << std::endl;
        OGR_F_Destroy(hFeat);
        return false;
     }
     else {
        m_last_write_fid = OGR_F_GetFID(hFeat);
        OGR_F_Destroy(hFeat);
        return true;
     }
}

bool GDALVector::createFeature(const Rcpp::List &feature) {
    checkAccess_(GA_Update);

    if (Rcpp::is<Rcpp::DataFrame>(feature)) {
        Rcpp::DataFrame df = feature;
        if (df.nrows() > 1)
            Rcpp::stop("this method does not support multi-row input");
    }

    std::vector<std::map<R_xlen_t, int>> fld_maps =
            validateFeatInput_(feature);

    OGRFeatureH hFeat = OGRFeatureFromList_(feature, 0, fld_maps[0],
                                            fld_maps[1]);

    if (!hFeat)
        return false;

    OGRErr err = OGR_L_CreateFeature(m_hLayer, hFeat);
     if (err != OGRERR_NONE) {
        Rcpp::Rcerr << CPLGetLastErrorMsg() << std::endl;
        OGR_F_Destroy(hFeat);
        return false;
     }
     else {
        m_last_write_fid = OGR_F_GetFID(hFeat);
        OGR_F_Destroy(hFeat);
        return true;
     }
}

Rcpp::LogicalVector GDALVector::batchCreateFeature(
                                const Rcpp::DataFrame &feature_set) {

    checkAccess_(GA_Update);

    std::vector<std::map<R_xlen_t, int>> fld_maps =
            validateFeatInput_(feature_set);

    R_xlen_t num_rows = feature_set.nrows();
    Rcpp::LogicalVector out = Rcpp::no_init(num_rows);

    GDALProgressFunc pfnProgress = nullptr;
    if (!quiet && num_rows > 1)
        pfnProgress = GDALTermProgressR;

    for (R_xlen_t i = 0; i < num_rows; ++i) {
        OGRFeatureH hFeat = OGRFeatureFromList_(feature_set, i, fld_maps[0],
                                                fld_maps[1]);

        if (!hFeat) {
            out[i] = FALSE;
            continue;
        }

        OGRErr err = OGR_L_CreateFeature(m_hLayer, hFeat);
        if (err != OGRERR_NONE) {
            Rcpp::Rcerr << CPLGetLastErrorMsg() << std::endl;
            OGR_F_Destroy(hFeat);
            out[i] = FALSE;
            continue;
        }
        else {
            out[i] = TRUE;
            m_last_write_fid = OGR_F_GetFID(hFeat);
            OGR_F_Destroy(hFeat);
        }
        if (!quiet && num_rows > 1)
            pfnProgress(i / (num_rows - 1.0), nullptr, nullptr);
    }

    return out;
}

bool GDALVector::upsertFeature(const Rcpp::List &feature) {
#if GDAL_VERSION_NUM < GDAL_COMPUTE_VERSION(3, 6, 0)
    Rcpp::stop("'upsertFeature() requires GDAL >= 3.6");
#else
    checkAccess_(GA_Update);

    if (Rcpp::is<Rcpp::DataFrame>(feature)) {
        Rcpp::DataFrame df = feature;
        if (df.nrows() > 1)
            Rcpp::stop("this method does not support multi-row input");
    }

    std::vector<std::map<R_xlen_t, int>> fld_maps =
            validateFeatInput_(feature);

    OGRFeatureH hFeat = OGRFeatureFromList_(feature, 0, fld_maps[0],
                                            fld_maps[1]);

    if (!hFeat)
        return false;

    OGRErr err = OGR_L_UpsertFeature(m_hLayer, hFeat);
     if (err != OGRERR_NONE) {
        Rcpp::Rcerr << CPLGetLastErrorMsg() << std::endl;
        OGR_F_Destroy(hFeat);
        return false;
     }
     else {
        m_last_write_fid = OGR_F_GetFID(hFeat);
        OGR_F_Destroy(hFeat);
        return true;
     }
#endif
}

SEXP GDALVector::getLastWriteFID() const {
    checkAccess_(GA_ReadOnly);

    if (m_last_write_fid == NA_INTEGER64) {
        return R_NilValue;
    }
    else {
        std::vector<int64_t> last_fid = {m_last_write_fid};
        return Rcpp::wrap(last_fid);
    }
}

bool GDALVector::deleteFeature(const Rcpp::RObject &fid) {
    // fid must be an R numeric vector of length 1, i.e., a scalar but using
    // NumericVector since it can carry the class attribute for integer64.

    if (m_eAccess == GA_ReadOnly) {
         if (!quiet) {
            Rcpp::Rcerr << "cannot delete, the layer was opened read-only" <<
                    std::endl;
         }
        return false;
    }
    else if (!OGR_L_TestCapability(m_hLayer, OLCDeleteFeature)) {
         if (!quiet) {
            Rcpp::Rcerr <<
                "the layer does not have delete feature capability"
                << std::endl;
         }
        return false;
    }

    if (fid.isNULL() || !Rcpp::is<Rcpp::NumericVector>(fid))
        return R_NilValue;

    Rcpp::NumericVector fid_(fid);
    if (fid_.size() != 1)
        Rcpp::stop("'fid' must be a length-1 `numeric` vector (integer64)");

    if (fid_.size() != 1)
        Rcpp::stop("'fid' must be a length-1 `numeric` vector (integer64)");

    int64_t fid_in = OGRNullFID;
    if (Rcpp::isInteger64(fid_))
        fid_in = Rcpp::fromInteger64(fid_[0]);
    else
        fid_in = static_cast<int64_t>(fid_[0]);

    if (OGR_L_DeleteFeature(m_hLayer, fid_in) != OGRERR_NONE) {
         if (!quiet)
            Rcpp::Rcerr << CPLGetLastErrorMsg() << std::endl;
        return false;
    }
    else {
        return true;
    }
}

bool GDALVector::syncToDisk() const {
    checkAccess_(GA_ReadOnly);

    OGRErr err = OGR_L_SyncToDisk(m_hLayer);
    if (err == OGRERR_NONE)
        return true;
    else
        return false;
}

bool GDALVector::startTransaction() {
    checkAccess_(GA_ReadOnly);

    bool force = this->transactionsForce;

    if (!force) {
        if (!GDALDatasetTestCapability(m_hDataset, ODsCTransactions)) {
            if (!quiet) {
                Rcpp::Rcerr <<
                    "dataset does not have (efficient) transaction capability"
                    << std::endl;
             }
            return false;
        }
    }
    else {
        if (!GDALDatasetTestCapability(m_hDataset, ODsCTransactions) &&
            !GDALDatasetTestCapability(m_hDataset, ODsCEmulatedTransactions)) {

             if (!quiet) {
                Rcpp::Rcerr << "dataset does not have transaction capability"
                    << std::endl;
             }
            return false;
        }
    }

    if (GDALDatasetStartTransaction(m_hDataset, force) != OGRERR_NONE) {
         if (!quiet)
            Rcpp::Rcerr << CPLGetLastErrorMsg() << std::endl;
        return false;
    }
    else {
        return true;
    }
}

bool GDALVector::commitTransaction() {
    checkAccess_(GA_ReadOnly);

    if (GDALDatasetCommitTransaction(m_hDataset) != OGRERR_NONE) {
        if (!quiet)
            Rcpp::Rcerr << CPLGetLastErrorMsg() << std::endl;
        return false;
    }
    else {
        return true;
    }
}

bool GDALVector::rollbackTransaction() {
    checkAccess_(GA_ReadOnly);

    if (GDALDatasetRollbackTransaction(m_hDataset) != OGRERR_NONE) {
        if (!quiet)
            Rcpp::Rcerr << CPLGetLastErrorMsg() << std::endl;
        return false;
    }
    else {
        return true;
    }
}

Rcpp::CharacterVector GDALVector::getMetadata() const {

    checkAccess_(GA_ReadOnly);

    char **papszMD = nullptr;
    papszMD = GDALGetMetadata(m_hLayer, nullptr);

    int items = CSLCount(papszMD);
    if (items > 0) {
        Rcpp::CharacterVector md(items);
        for (int i=0; i < items; ++i) {
            md(i) = papszMD[i];
        }
        return md;
    }
    else {
        return "";
    }
}

bool GDALVector::setMetadata(const Rcpp::CharacterVector &metadata) {
    checkAccess_(GA_ReadOnly);

    std::vector<const char *> metadata_in(metadata.size() + 1);
    if (metadata.size() > 0) {
        for (R_xlen_t i = 0; i < metadata.size(); ++i) {
            metadata_in[i] = (const char *) (metadata[i]);
        }
    }
    metadata_in[metadata.size()] = nullptr;

    OGRErr err = GDALSetMetadata(m_hLayer, metadata_in.data(), nullptr);

    if (err != CE_None) {
        if (!quiet)
            Rcpp::Rcerr << CPLGetLastErrorMsg() << std::endl;
        return false;
    }
    else {
        return true;
    }
}

std::string GDALVector::getMetadataItem(const std::string &mdi_name) const {
    checkAccess_(GA_ReadOnly);

    std::string mdi = "";

    if (GDALGetMetadataItem(m_hLayer, mdi_name.c_str(), nullptr) != nullptr) {
        mdi += std::string(GDALGetMetadataItem(m_hLayer, mdi_name.c_str(),
                                               nullptr));
    }

    return mdi;
}

bool GDALVector::layerIntersection(
        GDALVector* const &method_layer,
        GDALVector* const &result_layer,
        bool quiet,
        const Rcpp::Nullable<const Rcpp::CharacterVector> &options) {

    std::vector<char *> opt_list = {nullptr};
    if (options.isNotNull()) {
        Rcpp::CharacterVector options_in(options);
        opt_list.resize(options_in.size() + 1);
        for (R_xlen_t i = 0; i < options_in.size(); ++i) {
            opt_list[i] = (char *) (options_in[i]);
        }
        opt_list[options_in.size()] = nullptr;
    }

    bool ret = false;
    OGRErr err = OGR_L_Intersection(
                    m_hLayer,
                    method_layer->getOGRLayerH_(),
                    result_layer->getOGRLayerH_(),
                    opt_list.data(),
                    quiet ? nullptr : GDALTermProgressR,
                    nullptr);

    if (err == OGRERR_NONE) {
        ret = true;
    }
    else if (!quiet) {
        Rcpp::Rcerr << "error during Intersection, or execution interrupted" <<
                std::endl;
        Rcpp::Rcerr << CPLGetLastErrorMsg() << std::endl;
    }

    return ret;
}

bool GDALVector::layerUnion(
        GDALVector* const &method_layer,
        GDALVector* const &result_layer,
        bool quiet,
        const Rcpp::Nullable<const Rcpp::CharacterVector> &options) {

    std::vector<char *> opt_list = {nullptr};
    if (options.isNotNull()) {
        Rcpp::CharacterVector options_in(options);
        opt_list.resize(options_in.size() + 1);
        for (R_xlen_t i = 0; i < options_in.size(); ++i) {
            opt_list[i] = (char *) (options_in[i]);
        }
        opt_list[options_in.size()] = nullptr;
    }

    bool ret = false;
    OGRErr err = OGR_L_Union(
                    m_hLayer,
                    method_layer->getOGRLayerH_(),
                    result_layer->getOGRLayerH_(),
                    opt_list.data(),
                    quiet ? nullptr : GDALTermProgressR,
                    nullptr);

    if (err == OGRERR_NONE) {
        ret = true;
    }
    else if (!quiet) {
        Rcpp::Rcerr << "error during Union, or execution interrupted" <<
                std::endl;
        Rcpp::Rcerr << CPLGetLastErrorMsg() << std::endl;
    }

    return ret;
}

bool GDALVector::layerSymDifference(
        GDALVector* const &method_layer,
        GDALVector* const &result_layer,
        bool quiet,
        const Rcpp::Nullable<const Rcpp::CharacterVector> &options) {

    std::vector<char *> opt_list = {nullptr};
    if (options.isNotNull()) {
        Rcpp::CharacterVector options_in(options);
        opt_list.resize(options_in.size() + 1);
        for (R_xlen_t i = 0; i < options_in.size(); ++i) {
            opt_list[i] = (char *) (options_in[i]);
        }
        opt_list[options_in.size()] = nullptr;
    }

    bool ret = false;
    OGRErr err = OGR_L_SymDifference(
                    m_hLayer,
                    method_layer->getOGRLayerH_(),
                    result_layer->getOGRLayerH_(),
                    opt_list.data(),
                    quiet ? nullptr : GDALTermProgressR,
                    nullptr);

    if (err == OGRERR_NONE) {
        ret = true;
    }
    else if (!quiet) {
        Rcpp::Rcerr << "error during SymDifference, or execution interrupted" <<
                std::endl;
        Rcpp::Rcerr << CPLGetLastErrorMsg() << std::endl;
    }

    return ret;
}

bool GDALVector::layerIdentity(
        GDALVector* const &method_layer,
        GDALVector* const &result_layer,
        bool quiet,
        const Rcpp::Nullable<const Rcpp::CharacterVector> &options) {

    std::vector<char *> opt_list = {nullptr};
    if (options.isNotNull()) {
        Rcpp::CharacterVector options_in(options);
        opt_list.resize(options_in.size() + 1);
        for (R_xlen_t i = 0; i < options_in.size(); ++i) {
            opt_list[i] = (char *) (options_in[i]);
        }
        opt_list[options_in.size()] = nullptr;
    }

    bool ret = false;
    OGRErr err = OGR_L_Identity(
                    m_hLayer,
                    method_layer->getOGRLayerH_(),
                    result_layer->getOGRLayerH_(),
                    opt_list.data(),
                    quiet ? nullptr : GDALTermProgressR,
                    nullptr);

    if (err == OGRERR_NONE) {
        ret = true;
    }
    else if (!quiet) {
        Rcpp::Rcerr << "error during Identity, or execution interrupted" <<
                std::endl;
        Rcpp::Rcerr << CPLGetLastErrorMsg() << std::endl;
    }

    return ret;
}

bool GDALVector::layerUpdate(
        GDALVector* const &method_layer,
        GDALVector* const &result_layer,
        bool quiet,
        const Rcpp::Nullable<const Rcpp::CharacterVector> &options) {

    std::vector<char *> opt_list = {nullptr};
    if (options.isNotNull()) {
        Rcpp::CharacterVector options_in(options);
        opt_list.resize(options_in.size() + 1);
        for (R_xlen_t i = 0; i < options_in.size(); ++i) {
            opt_list[i] = (char *) (options_in[i]);
        }
        opt_list[options_in.size()] = nullptr;
    }

    bool ret = false;
    OGRErr err = OGR_L_Update(
                    m_hLayer,
                    method_layer->getOGRLayerH_(),
                    result_layer->getOGRLayerH_(),
                    opt_list.data(),
                    quiet ? nullptr : GDALTermProgressR,
                    nullptr);

    if (err == OGRERR_NONE) {
        ret = true;
    }
    else if (!quiet) {
        Rcpp::Rcerr << "error during Update, or execution interrupted" <<
                std::endl;
        Rcpp::Rcerr << CPLGetLastErrorMsg() << std::endl;
    }

    return ret;
}

bool GDALVector::layerClip(
        GDALVector* const &method_layer,
        GDALVector* const &result_layer,
        bool quiet,
        const Rcpp::Nullable<const Rcpp::CharacterVector> &options) {

    std::vector<char *> opt_list = {nullptr};
    if (options.isNotNull()) {
        Rcpp::CharacterVector options_in(options);
        opt_list.resize(options_in.size() + 1);
        for (R_xlen_t i = 0; i < options_in.size(); ++i) {
            opt_list[i] = (char *) (options_in[i]);
        }
        opt_list[options_in.size()] = nullptr;
    }

    bool ret = false;
    OGRErr err = OGR_L_Clip(
                    m_hLayer,
                    method_layer->getOGRLayerH_(),
                    result_layer->getOGRLayerH_(),
                    opt_list.data(),
                    quiet ? nullptr : GDALTermProgressR,
                    nullptr);

    if (err == OGRERR_NONE) {
        ret = true;
    }
    else if (!quiet) {
        Rcpp::Rcerr << "error during Clip, or execution interrupted" <<
                std::endl;
        Rcpp::Rcerr << CPLGetLastErrorMsg() << std::endl;
    }

    return ret;
}

bool GDALVector::layerErase(
        GDALVector* const &method_layer,
        GDALVector* const &result_layer,
        bool quiet,
        const Rcpp::Nullable<const Rcpp::CharacterVector> &options) {

    std::vector<char *> opt_list = {nullptr};
    if (options.isNotNull()) {
        Rcpp::CharacterVector options_in(options);
        opt_list.resize(options_in.size() + 1);
        for (R_xlen_t i = 0; i < options_in.size(); ++i) {
            opt_list[i] = (char *) (options_in[i]);
        }
        opt_list[options_in.size()] = nullptr;
    }

    bool ret = false;
    OGRErr err = OGR_L_Erase(
                    m_hLayer,
                    method_layer->getOGRLayerH_(),
                    result_layer->getOGRLayerH_(),
                    opt_list.data(),
                    quiet ? nullptr : GDALTermProgressR,
                    nullptr);

    if (err == OGRERR_NONE) {
        ret = true;
    }
    else if (!quiet) {
        Rcpp::Rcerr << "error during Erase, or execution interrupted" <<
                std::endl;
        Rcpp::Rcerr << CPLGetLastErrorMsg() << std::endl;
    }

    return ret;
}

void GDALVector::close() {
    releaseArrowStream();
    if (m_hDataset != nullptr) {
        if (m_is_sql)
            GDALDatasetReleaseResultSet(m_hDataset, m_hLayer);
        GDALReleaseDataset(m_hDataset);
        m_hDataset = nullptr;
        m_hLayer = nullptr;
    }
}

void GDALVector::OGRFeatureFromList_dumpReadble(
                 const Rcpp::List &feat) const {

    // undocumented method exposed in R for diagnostic use

#if GDAL_VERSION_NUM < GDAL_COMPUTE_VERSION(3, 8, 0)
    Rcpp::stop("'OGRFeatureFromList_dumpReadble()' requires GDAL >= 3.8");

#else
    std::vector<std::map<R_xlen_t, int>> fld_maps = validateFeatInput_(feat);
    OGRFeatureH hFeat = OGRFeatureFromList_(feat, 0, fld_maps[0], fld_maps[1]);

    if (hFeat == nullptr)
        Rcpp::stop("`OGRFeatureFromList_()` returned `nullptr`");

    std::vector<const char *> options = {"DISPLAY_GEOMETRY=SUMMARY", nullptr};
    char *out = nullptr;
    out = OGR_F_DumpReadableAsString(hFeat, options.data());
    if (out != nullptr)
        Rcpp::Rcout << out;
    CPLFree(out);
    OGR_F_Destroy(hFeat);
#endif
}

void GDALVector::show() const {
    std::string lyr_name = "";
    if (m_is_sql) {
        // the API call to OGR_L_GetName() returns only "SELECT" for SQL layer
        // instead get SQL statement used to open the layer
        lyr_name = m_layer_name;
    }
    else {
        lyr_name = getName();
    }

    Rcpp::Environment pkg = Rcpp::Environment::namespace_env("gdalraster");
    Rcpp::Function fn = pkg[".get_crs_name"];
    std::string crs_name = Rcpp::as<std::string>(fn(getSpatialRef()));

    Rcpp::Rcout << "C++ object of class GDALVector" << std::endl;
    Rcpp::Rcout << " Driver : " << getDriverLongName() << " (" <<
                                   getDriverShortName() << ")" << std::endl;
    Rcpp::Rcout << " DSN    : " << getDsn() << std::endl;
    Rcpp::Rcout << " Layer  : " << lyr_name << std::endl;
    Rcpp::Rcout << " CRS    : " << crs_name << std::endl;
    Rcpp::Rcout << " Geom   : " << getGeomType() << std::endl;
}

// ****************************************************************************
// class methods for internal use not exposed in R
// ****************************************************************************

void GDALVector::checkAccess_(GDALAccess access_needed) const {
    if (!isOpen())
        Rcpp::stop("dataset is not open");

    if (access_needed == GA_Update && m_eAccess == GA_ReadOnly)
        Rcpp::stop("dataset is read-only");
}

void GDALVector::setDsn_(const std::string &dsn) {
    // consider not raising any errors here since this is for internal use and
    // these conditions should not apply
    if (m_hDataset != nullptr) {
        std::string desc(GDALGetDescription(m_hDataset));
        if (m_dsn == "" && desc == "") {
            m_dsn = Rcpp::as<std::string>(check_gdal_filename(dsn));
            GDALSetDescription(m_hDataset, desc.c_str());
        }
        else {
            Rcpp::stop("the DSN cannot be set on this object");
        }
    }
    else {
        if (m_dsn == "")
            m_dsn = Rcpp::as<std::string>(check_gdal_filename(dsn));
        else
            Rcpp::stop("the DSN cannot be set on this object");
    }
#if __has_include("ogr_recordbatch.h")
    // ensure release callback initialized since it will be checked at closing
    m_stream.release = nullptr;
#endif
}

GDALDatasetH GDALVector::getGDALDatasetH_() const {
    checkAccess_(GA_ReadOnly);

    return m_hDataset;
}

void GDALVector::setGDALDatasetH_(GDALDatasetH hDs, bool with_update) {
    m_hDataset = hDs;
    if (with_update)
        m_eAccess = GA_Update;
    else
        m_eAccess = GA_ReadOnly;
}

OGRLayerH GDALVector::getOGRLayerH_() const {
    checkAccess_(GA_ReadOnly);

    return m_hLayer;
}

void GDALVector::setOGRLayerH_(OGRLayerH hLyr, const std::string &lyr_name) {
    m_hLayer = hLyr;
    m_layer_name = lyr_name;
#if __has_include("ogr_recordbatch.h")
    // ensure release callback initialized since it will be checked at closing
    m_stream.release = nullptr;
#endif
}

void GDALVector::setFieldNames_() {
    if (m_hLayer == nullptr)
        return;

    OGRFeatureDefnH hFDefn = nullptr;
    hFDefn = OGR_L_GetLayerDefn(m_hLayer);
    if (hFDefn == nullptr)
        Rcpp::stop("failed to get layer definition");

    // attribute fields
    for (int iField = 0; iField < OGR_FD_GetFieldCount(hFDefn); ++iField) {
        OGRFieldDefnH hFieldDefn = OGR_FD_GetFieldDefn(hFDefn, iField);
        if (hFieldDefn == nullptr)
            Rcpp::stop("could not obtain field definition");

        m_field_names.push_back(OGR_Fld_GetNameRef(hFieldDefn));
    }

    // geometry fields
    for (int i = 0; i < OGR_FD_GetGeomFieldCount(hFDefn); ++i) {
        OGRGeomFieldDefnH hGeomFldDefn =
                OGR_FD_GetGeomFieldDefn(hFDefn, i);
        if (hGeomFldDefn == nullptr)
            Rcpp::stop("could not obtain geometry field definition");

        std::string geom_fld_name(OGR_GFld_GetNameRef(hGeomFldDefn));
        if (geom_fld_name == "")
            geom_fld_name = "OGR_GEOMETRY";
        m_field_names.push_back(geom_fld_name);
    }

    // TODO
    // m_field_names.push_back("OGR_STYLE");
}

SEXP GDALVector::createDF_(R_xlen_t nrow) const {
    // create a data frame based on the layer definition
    // this method must be kept consistent with fetch()

    OGRFeatureDefnH hFDefn = nullptr;
    hFDefn = OGR_L_GetLayerDefn(m_hLayer);
    if (hFDefn == nullptr)
        Rcpp::stop("failed to get layer definition");

    int nFields = OGR_FD_GetFieldCount(hFDefn);
    int nIgnoredFields = 0;
    for (int i = 0; i < nFields; ++i) {
        OGRFieldDefnH hFieldDefn = OGR_FD_GetFieldDefn(hFDefn, i);
        if (hFieldDefn == nullptr)
            Rcpp::stop("could not obtain field definition");

        if (OGR_Fld_IsIgnored(hFieldDefn))
            nIgnoredFields += 1;
    }

    int nGeomFields = 0;
    int nIgnoredGeomFields = 0;
    if (!EQUAL(this->returnGeomAs.c_str(), "NONE")) {
        nGeomFields = OGR_FD_GetGeomFieldCount(hFDefn);
        for (int i = 0; i < nGeomFields; ++i) {
            OGRGeomFieldDefnH hGeomFldDefn = OGR_FD_GetGeomFieldDefn(hFDefn, i);
            if (hGeomFldDefn == nullptr)
                Rcpp::stop("could not obtain geometry field def");

            if (OGR_GFld_IsIgnored(hGeomFldDefn))
                nIgnoredGeomFields += 1;
        }
    }

    // construct as list and convert to data frame at return
    int nOutCols = (1 + nFields - nIgnoredFields + nGeomFields -
                    nIgnoredGeomFields);
    Rcpp::List df(nOutCols);
    Rcpp::CharacterVector col_names(nOutCols);

    size_t col_num = 0;

    // FID column
    if (nrow > 0) {
        std::vector<int64_t> fid{};
        try {
            fid.resize(nrow, NA_INTEGER64);
        }
        catch (const std::exception &) {
            Rcpp::stop("failed to allocate memory for 'fid' column");
        }
        df[col_num] = Rcpp::wrap(fid);
    }
    else {
        Rcpp::NumericVector fid(0);
        fid.attr("class") = "integer64";
        df[col_num] = fid;
    }
    col_names[col_num] = "FID";

    for (int i = 0; i < nFields; ++i) {
        OGRFieldDefnH hFieldDefn = OGR_FD_GetFieldDefn(hFDefn, i);
        if (hFieldDefn == nullptr)
            Rcpp::stop("could not obtain field definition");

        if (OGR_Fld_IsIgnored(hFieldDefn))
            continue;

        col_num += 1;
        if (static_cast<int>(col_num) == nOutCols)
            Rcpp::stop("indexing the output columns failed");

        switch (OGR_Fld_GetType(hFieldDefn)) {
            case OFTInteger:
            {
                OGRFieldSubType fld_subtype = OGR_Fld_GetSubType(hFieldDefn);
                if (fld_subtype == OFSTBoolean) {
                    Rcpp::LogicalVector v = Rcpp::no_init(nrow);
                    df[col_num] = v;
                }
                else {
                    Rcpp::IntegerVector v = Rcpp::no_init(nrow);
                    df[col_num] = v;
                }
                col_names[col_num] = OGR_Fld_GetNameRef(hFieldDefn);
            }
            break;

            case OFTInteger64:
            {
                if (nrow > 0) {
                    std::vector<int64_t> v{};
                    try {
                        v.resize(nrow, NA_INTEGER64);
                    }
                    catch (const std::exception &) {
                        Rcpp::stop("failed to allocate integer64 column");
                    }
                    df[col_num] = Rcpp::wrap(v);
                }
                else {
                    Rcpp::NumericVector v(0);
                    v.attr("class") = "integer64";
                    df[col_num] = v;
                }
                col_names[col_num] = OGR_Fld_GetNameRef(hFieldDefn);
            }
            break;

            case OFTReal:
            {
                Rcpp::NumericVector v = Rcpp::no_init(nrow);
                df[col_num] = v;
                col_names[col_num] = OGR_Fld_GetNameRef(hFieldDefn);
            }
            break;

            case OFTDate:
            {
                Rcpp::NumericVector v = Rcpp::no_init(nrow);
                v.attr("class") = "Date";
                df[col_num] = v;
                col_names[col_num] = OGR_Fld_GetNameRef(hFieldDefn);
            }
            break;

            case OFTDateTime:
            {
                Rcpp::NumericVector v = Rcpp::no_init(nrow);
                Rcpp::CharacterVector classes = {"POSIXct", "POSIXt"};
                v.attr("class") = classes;
                v.attr("tzone") = "UTC";
                df[col_num] = v;
                col_names[col_num] = OGR_Fld_GetNameRef(hFieldDefn);
            }
            break;

            case OFTBinary:
            case OFTIntegerList:
            case OFTInteger64List:
            case OFTRealList:
            case OFTStringList:
            {
                Rcpp::List v = Rcpp::no_init(nrow);
                df[col_num] = v;
                col_names[col_num] = OGR_Fld_GetNameRef(hFieldDefn);
            }
            break;

            default:
            {
                // use string
                Rcpp::CharacterVector v = Rcpp::no_init(nrow);
                df[col_num] = v;
                col_names[col_num] = OGR_Fld_GetNameRef(hFieldDefn);
            }
            break;
        }
    }

    for (int i = 0; i < nGeomFields; ++i) {
        OGRGeomFieldDefnH hGeomFldDefn = OGR_FD_GetGeomFieldDefn(hFDefn, i);
        if (hGeomFldDefn == nullptr)
            Rcpp::stop("could not obtain geometry field def");

        if (OGR_GFld_IsIgnored(hGeomFldDefn))
            continue;

        col_num += 1;
        if (static_cast<int>(col_num) == nOutCols)
            Rcpp::stop("indexing the output columns failed");

        if (STARTS_WITH_CI(this->returnGeomAs.c_str(), "WKB") ||
             STARTS_WITH_CI(this->returnGeomAs.c_str(), "BBOX")) {
            Rcpp::List v = Rcpp::no_init(nrow);
            df[col_num] = v;
        }
        else {
            Rcpp::CharacterVector v = Rcpp::no_init(nrow);
            df[col_num] = v;
        }

        std::string geomFldName(OGR_GFld_GetNameRef(hGeomFldDefn));
        if (geomFldName == "")
            geomFldName = this->defaultGeomColName;

        col_names[col_num] = geomFldName;
    }

    df.attr("class") = Rcpp::CharacterVector{"OGRFeatureSet", "data.frame"};
    df.names() = col_names;
    df.attr("row.names") = Rcpp::seq_len(nrow);
    return df;
}

void GDALVector::attachGISattributes_(Rcpp::List *ogr_feat_obj,
        const Rcpp::CharacterVector &geom_col,
        const Rcpp::CharacterVector &geom_col_type,
        const Rcpp::CharacterVector &geom_col_srs,
        const std::string &geom_format) const {

    /* ************************************************************************
    'ogr_feat_obj' is expected to be one of:
        Rcpp::DataFrame (for S3 class "OGRFeatureSet")
        Rcpp::List (for S3 class "OGRFeature")

    currently called from fetch(), but GIS attributes are also included via
    fetch() in getFeature() and getNextFeature()
    ************************************************************************ */

    Rcpp::List gis = Rcpp::List::create(
        Rcpp::Named("type") = "vector",
        Rcpp::Named("geom_column") = geom_col,
        Rcpp::Named("geom_col_type") = geom_col_type,
        Rcpp::Named("geom_col_srs") = geom_col_srs,
        Rcpp::Named("geom_format") = geom_format);

    ogr_feat_obj->attr("gis") = gis;
}

std::vector<std::map<R_xlen_t, int>> GDALVector::validateFeatInput_(
                                        const Rcpp::List &feature) const {

    // This function is always called before OGRFeatureFromList_() and does
    // most of the input validation, and provides the field name-to-field index
    // mappings.
    // *It must be kept consistent with OGRFeatureFromList_()*.

    if (feature.size() == 0)
        Rcpp::stop("feature input is empty");

    if (!feature.hasAttribute("names"))
        Rcpp::stop("feature input must be a named list or data frame");

    Rcpp::CharacterVector names = feature.names();
    if (names.size() == 0)
        Rcpp::stop("names vector is empty");

    OGRFeatureDefnH hFDefn = nullptr;
    hFDefn = OGR_L_GetLayerDefn(m_hLayer);
    if (hFDefn == nullptr)
        Rcpp::stop("failed to get layer definition");

    OGRFeatureH hFeat = nullptr;
    hFeat = OGR_F_Create(hFDefn);
    if (hFeat == nullptr)
        Rcpp::stop("failed to create OGRFeature object");

    int nGeomFields = OGR_F_GetGeomFieldCount(hFeat);

    std::map<R_xlen_t, int> map_flds{};
    std::map<R_xlen_t, int> map_geom_flds{};

    // go over the list element names and map list index to field index
    for (R_xlen_t i = 0; i < names.size(); ++i) {
        // FID is not a regular attribute field on the layer
        // track it with the attribute fields and a special marker as its index
        if (EQUAL(names[i], "FID")) {
            if (!Rcpp::is<Rcpp::NumericVector>(feature[i])) {
                OGR_F_Destroy(hFeat);
                Rcpp::stop("FID must be `numeric` (may be `integer64`)");
            }
            map_flds.insert({i, FID_MARKER});
            continue;
        }

        // attribute fields
        int iField = OGR_F_GetFieldIndex(hFeat, names[i]);
        if (iField != -1) {
            map_flds.insert({i, iField});
            continue;
        }

        // geom fields by name
        int iGeomField = OGR_F_GetGeomFieldIndex(hFeat, names[i]);
        if (iGeomField != -1) {
            map_geom_flds.insert({i, iGeomField});
            continue;
        }

        // case of geometry column name is empty as with shapefiles etc.
        if (nGeomFields == 1 && (
                EQUAL(names[1], this->defaultGeomColName.c_str()) ||
                EQUAL(names[i], "_ogr_geometry_") ||
                EQUAL(names[i], "geometry") ||
                EQUAL(names[i], "geom"))) {

            map_geom_flds.insert({i, 0});
            continue;
        }

        OGR_F_Destroy(hFeat);
        Rcpp::Rcerr << "list element not matched: " << names[i] << std::endl;
        Rcpp::stop("failed to map input field names to layer definition");
    }

    // check attribute fields
    for (auto it = map_flds.begin(); it != map_flds.end(); ++it) {
        R_xlen_t col_idx = it->first;
        int fld_idx = it->second;

        if (fld_idx == FID_MARKER)
            continue;

        OGRFieldDefnH hFieldDefn = nullptr;
        hFieldDefn = OGR_F_GetFieldDefnRef(hFeat, fld_idx);
        if (hFieldDefn == nullptr)
            Rcpp::stop("could not obtain field definition");

        OGRFieldType fld_type = OGR_Fld_GetType(hFieldDefn);
        std::string msg_not_nullable =
                "`NA` or empty value given but field is not nullable";

        // Allow a column to be NULL.
        // Allow any column to be a LogicalVector to support a column having
        // all `NA` which is logical type (if not specified in R as a typed
        // NA like `NA_integer_`, `NA_real_`, etc.). These need to be handled
        // accordingly in OGRFeatureFromList_().
        if (feature[col_idx] == R_NilValue) {
            continue;
        }
        else if (Rcpp::is<Rcpp::LogicalVector>(feature[col_idx])) {
            Rcpp::LogicalVector v = feature[col_idx];
            if (v.size() == 0 || Rcpp::is_true(Rcpp::all(Rcpp::is_na(v))))
                continue;
        }
        else if (Rcpp::is<Rcpp::List>(feature[col_idx])) {
            Rcpp::List list_tmp = feature[col_idx];
            if (list_tmp[0] == R_NilValue)
                continue;
        }

        switch (fld_type) {
            case OFTInteger:
            {
                if (!(Rcpp::is<Rcpp::NumericVector>(feature[col_idx]) ||
                      Rcpp::is<Rcpp::IntegerVector>(feature[col_idx]) ||
                      Rcpp::is<Rcpp::LogicalVector>(feature[col_idx]))) {

                        OGR_F_Destroy(hFeat);
                        Rcpp::stop(
                            "OFTInteger field requires a compatible data type");
                }
            }
            break;

            case OFTInteger64:
            {
                if (!Rcpp::is<Rcpp::NumericVector>(feature[col_idx])) {
                    OGR_F_Destroy(hFeat);
                    Rcpp::stop(
                        "OFTInteger64 field requires 'numeric' data (may be 'integer64')");
                }
            }
            break;

            case OFTReal:
            {
                if (!(Rcpp::is<Rcpp::NumericVector>(feature[col_idx]) ||
                      Rcpp::is<Rcpp::IntegerVector>(feature[col_idx]))) {
                        OGR_F_Destroy(hFeat);
                        Rcpp::stop("OFTReal field requires 'numeric' data");
                }
            }
            break;

            case OFTString:
            {
                if (!Rcpp::is<Rcpp::CharacterVector>(feature[col_idx])) {
                        OGR_F_Destroy(hFeat);
                        Rcpp::stop("OFTString field requires 'character' data");
                }
            }
            break;

            case OFTDate:
            {
                if (!Rcpp::is<Rcpp::NumericVector>(feature[col_idx])) {
                        OGR_F_Destroy(hFeat);
                        Rcpp::stop(
                            "OFTDate field requires 'numeric' data ('Date')");
                }
                Rcpp::NumericVector v = feature[col_idx];
                Rcpp::CharacterVector attr{};
                if (v.hasAttribute("class"))
                    attr = Rcpp::wrap(v.attr("class"));
                if (std::find(attr.begin(), attr.end(), "Date") == attr.end()) {
                    OGR_F_Destroy(hFeat);
                    Rcpp::stop(
                        "value for OFTDate field must be of class 'Date'");
                }
            }
            break;

            case OFTDateTime:
            {
                if (!Rcpp::is<Rcpp::NumericVector>(feature[col_idx])) {
                    OGR_F_Destroy(hFeat);
                    Rcpp::stop(
                        "OFTDateTime requires 'numeric' data ('POSIXct')");
                }
                Rcpp::NumericVector v = feature[col_idx];
                Rcpp::CharacterVector attr{};
                if (v.hasAttribute("class"))
                    attr = Rcpp::wrap(v.attr("class"));
                if (std::find(attr.begin(), attr.end(), "POSIXct") ==
                        attr.end()) {

                    OGR_F_Destroy(hFeat);
                    Rcpp::stop(
                        "value for OFTDateTime field must be of class 'POSIXct'");
                }
            }
            break;

            case OFTTime:
            {
                if (!Rcpp::is<Rcpp::CharacterVector>(feature[col_idx])) {
                        OGR_F_Destroy(hFeat);
                        Rcpp::stop("OFTTime field requires 'character' data");
                }
            }
            break;

            case OFTIntegerList:
            {
                bool type_mismatch = true;
                if (Rcpp::is<Rcpp::NumericVector>(feature[col_idx]) ||
                    Rcpp::is<Rcpp::IntegerVector>(feature[col_idx]) ||
                    Rcpp::is<Rcpp::LogicalVector>(feature[col_idx])) {

                        type_mismatch = false;
                }
                else if (Rcpp::is<Rcpp::List>(feature[col_idx])) {
                    Rcpp::List list_tmp = feature[col_idx];
                    if (Rcpp::is<Rcpp::NumericVector>(list_tmp[0]) ||
                        Rcpp::is<Rcpp::IntegerVector>(list_tmp[0]) ||
                        Rcpp::is<Rcpp::LogicalVector>(list_tmp[0])) {

                        type_mismatch = false;
                    }
                }

                if (type_mismatch) {
                    OGR_F_Destroy(hFeat);
                    Rcpp::stop(
                        "OFTIntegerList field requires a compatible data type");
                }
            }
            break;

            case OFTInteger64List:
            {
                bool type_mismatch = true;
                if (Rcpp::is<Rcpp::NumericVector>(feature[col_idx])) {
                    type_mismatch = false;
                }
                else if (Rcpp::is<Rcpp::List>(feature[col_idx])) {
                    Rcpp::List list_tmp = feature[col_idx];
                    if (Rcpp::is<Rcpp::NumericVector>(list_tmp[0])) {
                        type_mismatch = false;
                    }
                }

                if (type_mismatch) {
                    OGR_F_Destroy(hFeat);
                    Rcpp::stop(
                        "OFTInteger64List field requires 'numeric' vectors ('integer64')");
                }
            }
            break;

            case OFTRealList:
            {
                bool type_mismatch = true;
                if (Rcpp::is<Rcpp::NumericVector>(feature[col_idx])) {
                    type_mismatch = false;
                }
                else if (Rcpp::is<Rcpp::List>(feature[col_idx])) {
                    Rcpp::List list_tmp = feature[col_idx];
                    if (Rcpp::is<Rcpp::NumericVector>(list_tmp[0])) {
                        type_mismatch = false;
                    }
                }

                if (type_mismatch) {
                    OGR_F_Destroy(hFeat);
                    Rcpp::stop("OFTRealList field requires 'numeric' vectors");
                }
            }
            break;

            case OFTStringList:
            {
                bool type_mismatch = true;
                if (Rcpp::is<Rcpp::CharacterVector>(feature[col_idx])) {
                    type_mismatch = false;
                }
                else if (Rcpp::is<Rcpp::List>(feature[col_idx])) {
                    Rcpp::List list_tmp = feature[col_idx];
                    if (Rcpp::is<Rcpp::CharacterVector>(list_tmp[0])) {
                        type_mismatch = false;
                    }
                }

                if (type_mismatch) {
                    OGR_F_Destroy(hFeat);
                    Rcpp::stop(
                        "OFTStringList field requires 'character' vectors");
                }
            }
            break;

            case OFTBinary:
            {
                bool type_mismatch = true;
                if (Rcpp::is<Rcpp::RawVector>(feature[col_idx])) {
                    type_mismatch = false;
                }
                else if (Rcpp::is<Rcpp::List>(feature[col_idx])) {
                    Rcpp::List list_tmp = feature[col_idx];
                    if (Rcpp::is<Rcpp::RawVector>(list_tmp[0])) {
                        type_mismatch = false;
                    }
                }

                if (type_mismatch) {
                    OGR_F_Destroy(hFeat);
                    Rcpp::stop("OFTBinary field requires 'raw' vectors");
                }
            }
            break;

            default:
                Rcpp::Rcerr << "unhandled OGRFieldType: " << fld_type
                        << std::endl;
                break;
        }
    }

    std::vector<std::map<R_xlen_t, int>> ret = {map_flds, map_geom_flds};
    return ret;
}

OGRFeatureH GDALVector::OGRFeatureFromList_(const Rcpp::List &feature,
        R_xlen_t row_idx, const std::map<R_xlen_t, int> &map_flds,
        const std::map<R_xlen_t, int> &map_geom_flds) const {

    // Returns an OGRFeature object from input given as R named list, which
    // might be a row of a data frame specified with row_idx.

    // Most of the input validation is done in validateFeatInput_(), which
    // must always be called first and provides the field name-to-field index
    // mappings, and *must be kept consistent with OGRFeatureFromList_()*.

    // The returned feature must be destroyed with OGR_F_Destroy().

    OGRFeatureDefnH hFDefn = OGR_L_GetLayerDefn(m_hLayer);
    OGRFeatureH hFeat = OGR_F_Create(hFDefn);

    // set FID if one is given and is not NA
    bool has_fid = false;
    R_xlen_t fid_col = 0;
    for (auto it = map_flds.begin(); it != map_flds.end(); ++it) {
        if (it->second == FID_MARKER) {
            has_fid = true;
            fid_col = it->first;
        }
    }
    if (has_fid && feature[fid_col] != R_NilValue) {
        bool set_fid = false;
        Rcpp::NumericVector fid_in = feature[fid_col];
        int64_t fid = OGRNullFID;
        if (Rcpp::isInteger64(fid_in)) {
            fid = Rcpp::fromInteger64(fid_in[row_idx]);
            if (!ISNA_INTEGER64(fid))
                set_fid = true;
        }
        else {
            if (!Rcpp::NumericVector::is_na(fid_in[row_idx])) {
                fid = static_cast<int64_t>(fid_in[row_idx]);
                set_fid = true;
            }
        }
        if (set_fid) {
            if (OGR_F_SetFID(hFeat, fid) != OGRERR_NONE) {
                OGR_F_Destroy(hFeat);
                Rcpp::Rcerr << "failed to set FID: " << Rcpp::wrap(fid) <<
                    " (row index " << row_idx << ")" << std::endl;

                return nullptr;
            }
        }
    }

    std::string msg_not_nullable =
            "`NA` or 0-length value given but field is not nullable";

    // set attribute fields
    for (auto it = map_flds.begin(); it != map_flds.end(); ++it) {
        R_xlen_t col_idx = it->first;
        int fld_idx = it->second;

        if (fld_idx == FID_MARKER)
            continue;

        OGRFieldDefnH hFieldDefn = OGR_F_GetFieldDefnRef(hFeat, fld_idx);

        // partial checks for NULL and NA in the input for this field
        bool set_field_null = false;
        if (feature[col_idx] == R_NilValue) {
            set_field_null = true;
        }
        else if (Rcpp::is<Rcpp::LogicalVector>(feature[col_idx])) {
            Rcpp::LogicalVector lv = feature[col_idx];
            if (lv.size() == 0 || Rcpp::LogicalVector::is_na(lv[row_idx]))
                set_field_null = true;
        }
        else if (Rcpp::is<Rcpp::List>(feature[col_idx])) {
            Rcpp::List list_tmp = feature[col_idx];
            if (list_tmp[row_idx] == R_NilValue)
                set_field_null = true;
        }
        if (set_field_null) {
            if (OGR_Fld_IsNullable(hFieldDefn)) {
                OGR_F_SetFieldNull(hFeat, fld_idx);
                continue;
            }
            else {
                OGR_F_Destroy(hFeat);
                Rcpp::Rcerr <<
                    "`NA` or `NULL` for non-nullable field with column index: "
                    << col_idx << " (row index " << row_idx << ")" << std::endl;

                return nullptr;
            }
        }

        OGRFieldType fld_type = OGR_Fld_GetType(hFieldDefn);

        switch (fld_type) {
            case OFTInteger:
            {
                OGRFieldSubType fld_subtype = OGR_Fld_GetSubType(hFieldDefn);
                if (fld_subtype == OFSTBoolean) {
                    Rcpp::LogicalVector lv = feature[col_idx];
                    // logical NA or 0-length has already been checked above
                    OGR_F_SetFieldInteger(hFeat, fld_idx, lv[row_idx]);
                }
                else {
                    Rcpp::IntegerVector iv = feature[col_idx];
                    if (iv.size() == 0 ||
                        Rcpp::IntegerVector::is_na(iv[row_idx])) {

                        if (OGR_Fld_IsNullable(hFieldDefn)) {
                            OGR_F_SetFieldNull(hFeat, fld_idx);
                        }
                        else {
                            OGR_F_Destroy(hFeat);
                            Rcpp::Rcerr << msg_not_nullable << " (row index "
                                << row_idx << ")" << std::endl;

                            return nullptr;
                        }
                    }
                    else {
                        OGR_F_SetFieldInteger(hFeat, fld_idx, iv[row_idx]);
                    }
                }
            }
            break;

            case OFTInteger64:
            {
                Rcpp::NumericVector nv = feature[col_idx];
                int64_t value = NA_INTEGER64;
                if (nv.size() > 0) {
                    if (Rcpp::isInteger64(nv))
                        value = Rcpp::fromInteger64(nv[row_idx]);
                    else
                        value = static_cast<int64_t>(nv[row_idx]);
                }
                if (nv.size() > 0 && !ISNA_INTEGER64(value))
                    OGR_F_SetFieldInteger64(hFeat, fld_idx, value);
                else {
                    if (OGR_Fld_IsNullable(hFieldDefn)) {
                        OGR_F_SetFieldNull(hFeat, fld_idx);
                    }
                    else {
                        OGR_F_Destroy(hFeat);
                        Rcpp::Rcerr << msg_not_nullable << " (row index "
                            << row_idx << ")" << std::endl;

                        return nullptr;
                    }
                }
            }
            break;

            case OFTReal:
            {
                Rcpp::NumericVector nv = feature[col_idx];
                if (nv.size() == 0 || Rcpp::NumericVector::is_na(nv[row_idx])) {
                    if (OGR_Fld_IsNullable(hFieldDefn)) {
                        OGR_F_SetFieldNull(hFeat, fld_idx);
                    }
                    else {
                        OGR_F_Destroy(hFeat);
                        Rcpp::Rcerr << msg_not_nullable << " (row index "
                            << row_idx << ")" << std::endl;

                        return nullptr;
                    }
                }
                else {
                    OGR_F_SetFieldDouble(hFeat, fld_idx, nv[row_idx]);
                }
            }
            break;

            case OFTString:
            {
                Rcpp::CharacterVector cv = feature[col_idx];
                if (cv.size() == 0 ||
                    Rcpp::CharacterVector::is_na(cv[row_idx])) {

                    if (OGR_Fld_IsNullable(hFieldDefn)) {
                        OGR_F_SetFieldNull(hFeat, fld_idx);
                    }
                    else {
                        OGR_F_Destroy(hFeat);
                        Rcpp::Rcerr << msg_not_nullable << " (row index "
                            << row_idx << ")" << std::endl;

                        return nullptr;
                    }
                }
                else {
                    OGR_F_SetFieldString(hFeat, fld_idx, cv[row_idx]);
                }
            }
            break;

            case OFTDate:
            {
                Rcpp::NumericVector nv = feature[col_idx];
                if (nv.size() == 0 || Rcpp::NumericVector::is_na(nv[row_idx])) {
                    if (OGR_Fld_IsNullable(hFieldDefn)) {
                        OGR_F_SetFieldNull(hFeat, fld_idx);
                        continue;
                    }
                    else {
                        OGR_F_Destroy(hFeat);
                        Rcpp::Rcerr << msg_not_nullable << " (row index "
                            << row_idx << ")" << std::endl;

                        return nullptr;
                    }
                }
                else {
                    int64_t nUnixTime = nv[row_idx] * 86400;
                    struct tm brokendowntime;
                    CPLUnixTimeToYMDHMS(nUnixTime, &brokendowntime);
                    OGR_F_SetFieldDateTime(hFeat, fld_idx,
                                           brokendowntime.tm_year + 1900,
                                           brokendowntime.tm_mon + 1,
                                           brokendowntime.tm_mday,
                                           0, 0, 0, 0);
                }
            }
            break;

            case OFTDateTime:
            {
                Rcpp::NumericVector nv = feature[col_idx];
                if (nv.size() == 0 || Rcpp::NumericVector::is_na(nv[row_idx])) {
                    if (OGR_Fld_IsNullable(hFieldDefn)) {
                        OGR_F_SetFieldNull(hFeat, fld_idx);
                        continue;
                    }
                    else {
                        OGR_F_Destroy(hFeat);
                        Rcpp::Rcerr << msg_not_nullable << " (row index "
                            << row_idx << ")" << std::endl;

                        return nullptr;
                    }
                }
                else {
                    int64_t nUnixTime = static_cast<int64_t>(nv[row_idx]);
                    struct tm brokendowntime;
                    CPLUnixTimeToYMDHMS(nUnixTime, &brokendowntime);
                    float sec = brokendowntime.tm_sec +
                                std::fmod(static_cast<float>(nv[row_idx]),
                                          1.0f);

                    OGR_F_SetFieldDateTimeEx(hFeat, fld_idx,
                                             brokendowntime.tm_year + 1900,
                                             brokendowntime.tm_mon + 1,
                                             brokendowntime.tm_mday,
                                             brokendowntime.tm_hour,
                                             brokendowntime.tm_min,
                                             sec, 100);
                }
            }
            break;

            case OFTTime:
            {
                Rcpp::CharacterVector cv = feature[col_idx];
                if (cv.size() == 0 ||
                    Rcpp::CharacterVector::is_na(cv[row_idx])) {

                    if (OGR_Fld_IsNullable(hFieldDefn)) {
                        OGR_F_SetFieldNull(hFeat, fld_idx);
                        continue;
                    }
                    else {
                        OGR_F_Destroy(hFeat);
                        Rcpp::Rcerr << msg_not_nullable << " (row index "
                            << row_idx << ")" << std::endl;

                        return nullptr;
                    }
                }

                int nYr = 0, nMo = 0, nDay = 0, nHr = 0, nMin = 0, nSec = 0;
                if (std::sscanf(cv[row_idx], "%02d:%02d:%02d",
                                &nHr, &nMin, &nSec) == 3) {

                    OGR_F_SetFieldDateTime(hFeat, fld_idx, nYr, nMo, nDay,
                                           nHr, nMin, nSec, 0);
                }
                else {
                    OGR_F_Destroy(hFeat);
                    Rcpp::Rcerr <<
                        "value for OFTTime field requires format 'HH:MM:SS'"
                        << " (row index " << row_idx << ")" << std::endl;

                    return nullptr;
                }
            }
            break;

            case OFTIntegerList:
            {
                Rcpp::IntegerVector iv {};
                if (Rcpp::is<Rcpp::NumericVector>(feature[col_idx]) ||
                    Rcpp::is<Rcpp::IntegerVector>(feature[col_idx]) ||
                    Rcpp::is<Rcpp::LogicalVector>(feature[col_idx])) {

                    iv = feature[col_idx];
                }
                else if (Rcpp::is<Rcpp::List>(feature[col_idx])) {
                    Rcpp::List list_tmp = feature[col_idx];
                    if (Rcpp::is<Rcpp::NumericVector>(list_tmp[row_idx]) ||
                        Rcpp::is<Rcpp::IntegerVector>(list_tmp[row_idx]) ||
                        Rcpp::is<Rcpp::LogicalVector>(list_tmp[row_idx])) {

                        iv = list_tmp[row_idx];
                    }
                }
                else {
                    OGR_F_Destroy(hFeat);
                    Rcpp::Rcerr <<
                        "OFTIntegerList field requires a compatible data type"
                        << " (row index " << row_idx << ")" << std::endl;

                    return nullptr;
                }

                if (iv.size() == 0 ||
                    Rcpp::is_true(Rcpp::all(Rcpp::is_na(iv)))) {

                    if (OGR_Fld_IsNullable(hFieldDefn)) {
                        OGR_F_SetFieldNull(hFeat, fld_idx);
                    }
                    else {
                        OGR_F_Destroy(hFeat);
                        Rcpp::Rcerr << msg_not_nullable << " (row index "
                            << row_idx << ")" << std::endl;

                        return nullptr;
                    }
                }
                else {
                    std::vector<int> values = Rcpp::as<std::vector<int>>(iv);
                    OGR_F_SetFieldIntegerList(hFeat, fld_idx, values.size(),
                                              values.data());
                }
            }
            break;

            case OFTInteger64List:
            {
                Rcpp::NumericVector nv {};
                if (Rcpp::is<Rcpp::NumericVector>(feature[col_idx])) {
                    nv = feature[col_idx];
                }
                else if (Rcpp::is<Rcpp::List>(feature[col_idx])) {
                    Rcpp::List list_tmp = feature[col_idx];
                    if (Rcpp::is<Rcpp::NumericVector>(list_tmp[row_idx]))
                        nv = list_tmp[row_idx];
                }
                else {
                    OGR_F_Destroy(hFeat);
                    Rcpp::Rcerr <<
                        "OFTInteger64List field requires a 'numeric' vector"
                        << " (row index " << row_idx << ")" << std::endl;

                    return nullptr;
                }

                if (nv.size() == 0) {
                    if (OGR_Fld_IsNullable(hFieldDefn)) {
                        OGR_F_SetFieldNull(hFeat, fld_idx);
                    }
                    else {
                        OGR_F_Destroy(hFeat);
                        Rcpp::Rcerr << msg_not_nullable << " (row index "
                            << row_idx << ")" << std::endl;

                        return nullptr;
                    }
                }
                else if (Rcpp::isInteger64(nv)) {
                    std::vector<int64_t> values =
                            Rcpp::fromInteger64(nv, false);

                    OGR_F_SetFieldInteger64List(hFeat, fld_idx, values.size(),
                            reinterpret_cast<const GInt64 *>(values.data()));
                }
                else {
                    std::vector<GIntBig> values(nv.begin(), nv.end());
                    OGR_F_SetFieldInteger64List(hFeat, fld_idx, values.size(),
                                                values.data());
                }
            }
            break;

            case OFTRealList:
            {
                Rcpp::NumericVector nv {};
                if (Rcpp::is<Rcpp::NumericVector>(feature[col_idx])) {
                    nv = feature[col_idx];
                }
                else if (Rcpp::is<Rcpp::List>(feature[col_idx])) {
                    Rcpp::List list_tmp = feature[col_idx];
                    if (Rcpp::is<Rcpp::NumericVector>(list_tmp[row_idx]))
                        nv = list_tmp[row_idx];
                }
                else {
                    OGR_F_Destroy(hFeat);
                    Rcpp::Rcerr <<
                        "OFTRealList field requires a 'numeric' vector"
                        << " (row index " << row_idx << ")" << std::endl;

                    return nullptr;
                }

                if (nv.size() == 0 ||
                    Rcpp::is_true(Rcpp::all(Rcpp::is_na(nv)))) {

                    if (OGR_Fld_IsNullable(hFieldDefn)) {
                        OGR_F_SetFieldNull(hFeat, fld_idx);
                    }
                    else {
                        OGR_F_Destroy(hFeat);
                        Rcpp::Rcerr << msg_not_nullable << " (row index "
                            << row_idx << ")" << std::endl;

                        return nullptr;
                    }
                }
                else {
                    std::vector<double> values =
                            Rcpp::as<std::vector<double>>(nv);

                    OGR_F_SetFieldDoubleList(hFeat, fld_idx, values.size(),
                                             values.data());
                }
            }
            break;

            case OFTStringList:
            {
                Rcpp::CharacterVector cv {};
                if (Rcpp::is<Rcpp::CharacterVector>(feature[col_idx])) {
                    cv = feature[col_idx];
                }
                else if (Rcpp::is<Rcpp::List>(feature[col_idx])) {
                    Rcpp::List list_tmp = feature[col_idx];
                    if (Rcpp::is<Rcpp::CharacterVector>(list_tmp[row_idx]))
                        cv = list_tmp[row_idx];
                }
                else {
                    OGR_F_Destroy(hFeat);
                    Rcpp::Rcerr <<
                        "OFTStringList field requires a 'character' vector"
                        << " (row index " << row_idx << ")" << std::endl;

                    return nullptr;
                }

                if (cv.size() == 0 ||
                    Rcpp::is_true(Rcpp::all(Rcpp::is_na(cv)))) {

                    if (OGR_Fld_IsNullable(hFieldDefn)) {
                        OGR_F_SetFieldNull(hFeat, fld_idx);
                    }
                    else {
                        OGR_F_Destroy(hFeat);
                        Rcpp::Rcerr << msg_not_nullable << " (row index "
                            << row_idx << ")" << std::endl;

                        return nullptr;
                    }
                }
                else {
                    std::vector<const char *> values(cv.begin(), cv.end());
                    values.push_back(nullptr);
                    OGR_F_SetFieldStringList(hFeat, fld_idx, values.data());
                }
            }
            break;

            case OFTBinary:
            {
                Rcpp::RawVector rv {};
                if (Rcpp::is<Rcpp::RawVector>(feature[col_idx])) {
                    rv = feature[col_idx];
                }
                else if (Rcpp::is<Rcpp::List>(feature[col_idx])) {
                    Rcpp::List list_tmp = feature[col_idx];
                    if (Rcpp::is<Rcpp::RawVector>(list_tmp[row_idx]))
                        rv = list_tmp[row_idx];
                }
                else {
                    OGR_F_Destroy(hFeat);
                    Rcpp::Rcerr << "OFTBinary field requires a 'raw' vector"
                        << " (row index " << row_idx << ")" << std::endl;

                    return nullptr;
                }

                if (rv.size() == 0) {
                    if (OGR_Fld_IsNullable(hFieldDefn)) {
                        OGR_F_SetFieldNull(hFeat, fld_idx);
                    }
                    else {
                        OGR_F_Destroy(hFeat);
                        Rcpp::Rcerr << msg_not_nullable << " (row index "
                            << row_idx << ")" << std::endl;

                        return nullptr;
                    }
                }
                else {
                    OGR_F_SetFieldBinary(hFeat, fld_idx, rv.size(), &rv[0]);
                }
            }
            break;

            default:
                OGR_F_Destroy(hFeat);
                Rcpp::Rcerr << "unhandled OGRFieldType: " << fld_type
                    << std::endl;

                return nullptr;

                break;
        }
    }

    // set geom fields
    for (auto it = map_geom_flds.begin(); it != map_geom_flds.end(); ++it) {
        R_xlen_t col_idx = it->first;
        int gfld_idx = it->second;

        // geometry fields may originate in a data frame list column
        // set up a generic RObject with the correct reference
        Rcpp::RObject robj {};
        bool have_geom = false;
        bool is_raw = false;

        if (feature[col_idx] == R_NilValue) {
            robj = feature[col_idx];
        }
        else if (Rcpp::is<Rcpp::RawVector>(feature[col_idx])) {
            robj = feature[col_idx];
            have_geom = true;
            is_raw = true;
        }
        else if (Rcpp::is<Rcpp::CharacterVector>(feature[col_idx])) {
            Rcpp::CharacterVector cv = feature[col_idx];
            robj = cv[row_idx];
            have_geom = true;
            is_raw = false;
        }
        else if (Rcpp::is<Rcpp::List>(feature[col_idx])) {
            Rcpp::List list_tmp = feature[col_idx];
            robj = list_tmp[row_idx];
            if (!robj.isNULL()) {
                if (Rcpp::is<Rcpp::RawVector>(robj)) {
                    have_geom = true;
                    is_raw = true;
                }
                else if (Rcpp::is<Rcpp::CharacterVector>(robj)) {
                    have_geom = true;
                    is_raw = false;
                }
            }
        }
        else {
            robj = feature[col_idx];
        }

        if (!have_geom) {
            // not raw vector or character
            // check for R NULL or NA and attempt to set NULL geom in that case
            bool set_null_geom = false;
            if (robj.isNULL()) {
                set_null_geom = true;
            }
            else if (Rcpp::is<Rcpp::LogicalVector>(robj)) {
                Rcpp::LogicalVector lv = Rcpp::as<Rcpp::LogicalVector>(robj);
                if (Rcpp::LogicalVector::is_na(lv[row_idx]))
                    set_null_geom = true;
            }

            if (set_null_geom) {
                OGRErr err = OGRERR_NONE;
                err = OGR_F_SetGeomField(hFeat, gfld_idx, nullptr);
                if (err != OGRERR_NONE) {
                    OGR_F_Destroy(hFeat);
                    Rcpp::Rcerr << "failed to set geometry field as NULL"
                        << " (row index " << row_idx << ")" << std::endl;

                    return nullptr;
                }
                continue;
            }
            else {
                OGR_F_Destroy(hFeat);
                Rcpp::Rcerr <<
                    "geometry must be `raw` (WKB) or `character` (WKT)"
                    << " (row index " << row_idx << ")" << std::endl;

                return nullptr;
            }
            // code below will also check for raw(0) and character NA
        }

        if (is_raw) {
            Rcpp::RawVector v = Rcpp::as<Rcpp::RawVector>(robj);
            OGRGeometryH hGeom = nullptr;
            OGRErr err = OGRERR_NONE;
            if (v.size() > 0) {
#if GDAL_VERSION_NUM < GDAL_COMPUTE_VERSION(3, 3, 0)
                err = OGR_G_CreateFromWkb(&v[0], nullptr, &hGeom,
                                          static_cast<int>(v.size()));
#else
                err = OGR_G_CreateFromWkbEx(&v[0], nullptr, &hGeom, v.size());
#endif
            }
            // if raw(0), hGeom will be nullptr, so attempts to set NULL geom
            if (err == OGRERR_NONE) {
                err = OGR_F_SetGeomFieldDirectly(hFeat, gfld_idx, hGeom);
                if (err != OGRERR_NONE) {
                    OGR_F_Destroy(hFeat);
                    Rcpp::Rcerr << "failed to set geometry field"
                        << " (row index " << row_idx << ")" << std::endl;

                    return nullptr;
                }
            }
            else if (err == OGRERR_NOT_ENOUGH_DATA) {
                OGR_F_Destroy(hFeat);
                Rcpp::Rcerr << "OGRERR_NOT_ENOUGH_DATA, failed to create geom"
                    << " (row index " << row_idx << ")" << std::endl;

                return nullptr;
            }
            else if (err == OGRERR_UNSUPPORTED_GEOMETRY_TYPE) {
                OGR_F_Destroy(hFeat);
                Rcpp::Rcerr << "OGRERR_UNSUPPORTED_GEOMETRY_TYPE"
                    << " (row index " << row_idx << ")" << std::endl;

                return nullptr;
            }
            else if (err == OGRERR_CORRUPT_DATA) {
                OGR_F_Destroy(hFeat);
                Rcpp::Rcerr << "OGRERR_CORRUPT_DATA, failed to create geom"
                    << " (row index " << row_idx << ")" << std::endl;

                return nullptr;
            }
        }
        else {
            // wkt
            Rcpp::CharacterVector v = Rcpp::as<Rcpp::CharacterVector>(robj);
            if (v.size() == 1) {
                OGRGeometryH hGeom = nullptr;
                OGRErr err = OGRERR_NONE;
                if (!Rcpp::CharacterVector::is_na(v[0])) {
                    std::string wkt = Rcpp::as<std::string>(v[0]);
                    char *pszWKT = const_cast<char *>(wkt.c_str());
                    err = OGR_G_CreateFromWkt(&pszWKT, nullptr, &hGeom);
                }
                // if NA, hGeom will be nullptr, so attempts to set NULL geom
                if (err == OGRERR_NONE) {
                    err = OGR_F_SetGeomFieldDirectly(hFeat, gfld_idx, hGeom);
                    if (err != OGRERR_NONE) {
                        OGR_F_Destroy(hFeat);
                        Rcpp::Rcerr << "failed to set geometry field"
                            << " (row index " << row_idx << ")" << std::endl;

                        return nullptr;
                    }
                }
                else if (err == OGRERR_NOT_ENOUGH_DATA) {
                    OGR_F_Destroy(hFeat);
                    Rcpp::Rcerr <<
                        "OGRERR_NOT_ENOUGH_DATA, failed to create geom"
                            << " (row index " << row_idx << ")" << std::endl;

                        return nullptr;
                }
                else if (err == OGRERR_NOT_ENOUGH_DATA) {
                    OGR_F_Destroy(hFeat);
                    Rcpp::Rcerr  << "OGRERR_UNSUPPORTED_GEOMETRY_TYPE"
                        << " (row index " << row_idx << ")" << std::endl;

                    return nullptr;
                }
                else if (err == OGRERR_CORRUPT_DATA) {
                    OGR_F_Destroy(hFeat);
                    Rcpp::Rcerr  << "OGRERR_CORRUPT_DATA, failed to create geom"
                        << " (row index " << row_idx << ")" << std::endl;

                    return nullptr;
                }
            }
            else {
                OGR_F_Destroy(hFeat);
                Rcpp::Rcerr <<
                    "WKT geometry must be a length-1 character vector"
                    << " (row index " << row_idx << ")" << std::endl;

                return nullptr;
            }
        }
    }

    return hFeat;
}

// Arrow callbacks
#if GDAL_VERSION_NUM >= GDAL_COMPUTE_VERSION(3, 6, 0)
int GDALVector::arrow_get_schema(struct ArrowSchema* out) {
    return m_stream.get_schema(&m_stream, out);
}

int GDALVector::arrow_get_next(struct ArrowArray* out) {
    return m_stream.get_next(&m_stream, out);
}

const char* GDALVector::arrow_get_last_error() {
    return m_stream.get_last_error(&m_stream);
}

int GDALVector::arrow_get_schema_wrap(struct ArrowArrayStream* stream,
                                      struct ArrowSchema* out) {

    return reinterpret_cast<GDALVector*>(
            stream->private_data)->arrow_get_schema(out);
}

int GDALVector::arrow_get_next_wrap(struct ArrowArrayStream* stream,
                                    struct ArrowArray* out) {

    return reinterpret_cast<GDALVector*>(
            stream->private_data)->arrow_get_next(out);
}

const char* GDALVector::arrow_get_last_error_wrap(
        struct ArrowArrayStream* stream) {

    return reinterpret_cast<GDALVector*>(
            stream->private_data)->arrow_get_last_error();
}

void GDALVector::arrow_release_wrap(struct ArrowArrayStream* stream) {
    reinterpret_cast<GDALVector*>(stream->private_data)->releaseArrowStream();
}
#endif

// ****************************************************************************

RCPP_MODULE(mod_GDALVector) {
    Rcpp::class_<GDALVector>("GDALVector")

    .constructor
        ("Default constructor, no dataset opened")
    .constructor<Rcpp::CharacterVector>
        ("Usage: new(GDALVector, dsn)")
    .constructor<Rcpp::CharacterVector, std::string>
        ("Usage: new(GDALVector, dsn, layer)")
    .constructor<Rcpp::CharacterVector, std::string, bool>
        ("Usage: new(GDALVector, dsn, layer, read_only=[TRUE|FALSE])")
    .constructor<Rcpp::CharacterVector, std::string, bool,
                 Rcpp::CharacterVector>
        ("Usage: new(GDALVector, dsn, layer, read_only, open_options)")
    .constructor<Rcpp::CharacterVector, std::string, bool,
                 Rcpp::Nullable<Rcpp::CharacterVector>, std::string>
        ("Usage: new(GDALVector, dsn, layer, read_only, open_options, spatial_filter)")
    .constructor<Rcpp::CharacterVector, std::string, bool,
                 Rcpp::Nullable<Rcpp::CharacterVector>, std::string,
                 std::string>
        ("Usage: new(GDALVector, dsn, layer, read_only, open_options, spatial_filter, dialect)")

    // create_ogr() object factory with 10 parameters
    .factory<const std::string&, const std::string&, const std::string&,
             const std::string&, const std::string&, const std::string&,
             const std::string&, const Rcpp::Nullable<Rcpp::CharacterVector>&,
             const Rcpp::Nullable<Rcpp::CharacterVector>&,
             const Rcpp::Nullable<Rcpp::List>&>
             (create_ogr)
    // ogr_layer_create() object factory with 7 parameters
    .factory<const std::string&, const std::string&,
             const Rcpp::Nullable<Rcpp::List>&,
             const std::string&, const std::string&,
             const Rcpp::Nullable<Rcpp::CharacterVector>&, bool>
             (ogr_layer_create)

    // undocumented read-only fields for internal use
    .field_readonly("m_layer_name", &GDALVector::m_layer_name)
    .field_readonly("m_is_sql", &GDALVector::m_is_sql)
    .field_readonly("m_dialect", &GDALVector::m_dialect)

    // read/write fields
    .field("defaultGeomColName", &GDALVector::defaultGeomColName)
    .field("promoteToMulti", &GDALVector::promoteToMulti)
    .field("convertToLinear", &GDALVector::convertToLinear)
    .field("returnGeomAs", &GDALVector::returnGeomAs)
    .field("wkbByteOrder", &GDALVector::wkbByteOrder)
<<<<<<< HEAD
    .field("arrowStreamOptions", &GDALVector::arrowStreamOptions)
    .field("quiet", &GDALVector::quiet)
=======
    .field("transactionsForce", &GDALVector::transactionsForce)
>>>>>>> 3d006399

    // methods
    .const_method("getDsn", &GDALVector::getDsn,
        "Return the DSN")
    .const_method("isOpen", &GDALVector::isOpen,
        "Is the dataset open?")
    .method("open", &GDALVector::open,
        "(Re-)open the dataset on the existing DSN and layer")
    .const_method("getFileList", &GDALVector::getFileList,
        "Fetch files forming dataset")
    .const_method("info", &GDALVector::info,
        "Print information about the vector layer")
    .const_method("getDriverShortName", &GDALVector::getDriverShortName,
         "Return the short name of the format driver")
    .const_method("getDriverLongName", &GDALVector::getDriverLongName,
        "Return the long name of the format driver")
    .const_method("getName", &GDALVector::getName,
        "Return the layer name")
    .const_method("getFieldNames", &GDALVector::getFieldNames,
        "Return a character vector of the layer's field names")
    .const_method("testCapability", &GDALVector::testCapability,
        "Test if this layer supports the named capability")
    .const_method("getFIDColumn", &GDALVector::getFIDColumn,
        "Return name of the underlying db column being used as FID column")
    .const_method("getGeomType", &GDALVector::getGeomType,
        "Return the layer geometry type")
    .const_method("getGeometryColumn", &GDALVector::getGeometryColumn,
        "Return name of the underlying db column being used as geom column")
    .const_method("getSpatialRef", &GDALVector::getSpatialRef,
        "Fetch the spatial reference system for this layer as WKT string")
    .method("bbox", &GDALVector::bbox,
        "Return the bounding box (xmin, ymin, xmax, ymax)")
    .const_method("getLayerDefn", &GDALVector::getLayerDefn,
        "Fetch the schema information for this layer")
    .const_method("getFieldDomain", &GDALVector::getFieldDomain,
        "Get field domain specifications for the passed domain name")
    .method("setAttributeFilter", &GDALVector::setAttributeFilter,
        "Set a new attribute query")
    .const_method("getAttributeFilter", &GDALVector::getAttributeFilter,
        "Get the attribute filter string (or empty string if not set")
    .method("setIgnoredFields", &GDALVector::setIgnoredFields,
        "Set which fields can be omitted when retrieving features")
    .method("setSelectedFields", &GDALVector::setSelectedFields,
        "Set which fields to include when retrieving features")
    .method("setSpatialFilter", &GDALVector::setSpatialFilter,
        "Set a new spatial filter from a geometry in WKT format")
    .method("setSpatialFilterRect", &GDALVector::setSpatialFilterRect,
        "Set a new rectangular spatial filter")
    .const_method("getSpatialFilter", &GDALVector::getSpatialFilter,
        "Return the current spatial filter of this layer as WKT")
    .method("clearSpatialFilter", &GDALVector::clearSpatialFilter,
        "Clear the current spatial filter")
    .method("getFeatureCount", &GDALVector::getFeatureCount,
        "Fetch the feature count in this layer")
    .method("getNextFeature", &GDALVector::getNextFeature,
        "Fetch the next available feature from this layer")
    .method("setNextByIndex", &GDALVector::setNextByIndex,
        "Move read cursor to the i'th feature")
    .method("getFeature", &GDALVector::getFeature,
        "Fetch a feature by its identifier")
    .method("resetReading", &GDALVector::resetReading,
        "Reset feature reading to start on the first feature")
    .method("fetch", &GDALVector::fetch,
        "Fetch a set features as a data frame")
    .method("getArrowStream", &GDALVector::getArrowStream,
        "Expose an Arrow C stream on the layer")
    .method("releaseArrowStream", &GDALVector::releaseArrowStream,
        "Release the Arrow C stream on the layer")
    .method("setFeature", &GDALVector::setFeature,
        "Rewrite/replace an existing feature within the layer")
    .method("createFeature", &GDALVector::createFeature,
        "Create and write a new feature within the layer")
    .method("batchCreateFeature", &GDALVector::batchCreateFeature,
        "Create and write a new batch of features within the layer")
    .method("upsertFeature", &GDALVector::upsertFeature,
        "Rewrite/replace an existing feature or create a new feature")
    .const_method("getLastWriteFID", &GDALVector::getLastWriteFID,
        "Return the FID of the last feature written, or NULL if no writes")
    .method("deleteFeature", &GDALVector::deleteFeature,
        "Delete feature from layer")
    .const_method("syncToDisk", &GDALVector::syncToDisk,
        "Flush pending changes to disk")
    .method("startTransaction", &GDALVector::startTransaction,
        "Create a transaction on the dataset")
    .method("commitTransaction", &GDALVector::commitTransaction,
        "Commit a transaction")
    .method("rollbackTransaction", &GDALVector::rollbackTransaction,
        "Roll back a transaction")
    .const_method("getMetadata", &GDALVector::getMetadata,
        "Return a list of metadata name=value")
    .method("setMetadata", &GDALVector::setMetadata,
        "Set metadata from a list of name=value")
    .const_method("getMetadataItem", &GDALVector::getMetadataItem,
        "Return the value of a metadata item")
    .method("layerIntersection", &GDALVector::layerIntersection,
        "Intersection of this layer with a method layer")
    .method("layerUnion", &GDALVector::layerUnion,
        "Union of this layer with a method layer")
    .method("layerSymDifference", &GDALVector::layerSymDifference,
        "Symmetrical difference of this layer and a method layer")
    .method("layerIdentity", &GDALVector::layerIdentity,
        "Identify features of this layer with the ones from the method layer")
    .method("layerUpdate", &GDALVector::layerUpdate,
        "Update this layer with features from the method layer")
    .method("layerClip", &GDALVector::layerClip,
        "Clip off areas that are not covered by the method layer")
    .method("layerErase", &GDALVector::layerErase,
        "Remove areas that are covered by the method layer")
    .method("close", &GDALVector::close,
        "Release the dataset for proper cleanup")
    .const_method("OGRFeatureFromList_dumpReadble",
        &GDALVector::OGRFeatureFromList_dumpReadble,
        "Create an OGRFeature from list and dump to console in readable form")
    .const_method("show", &GDALVector::show,
        "S4 show()")

    ;
}<|MERGE_RESOLUTION|>--- conflicted
+++ resolved
@@ -3822,12 +3822,9 @@
     .field("convertToLinear", &GDALVector::convertToLinear)
     .field("returnGeomAs", &GDALVector::returnGeomAs)
     .field("wkbByteOrder", &GDALVector::wkbByteOrder)
-<<<<<<< HEAD
     .field("arrowStreamOptions", &GDALVector::arrowStreamOptions)
     .field("quiet", &GDALVector::quiet)
-=======
     .field("transactionsForce", &GDALVector::transactionsForce)
->>>>>>> 3d006399
 
     // methods
     .const_method("getDsn", &GDALVector::getDsn,
